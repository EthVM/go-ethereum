{
	"comment": "",
	"ignore": "test",
	"package": [
		{
			"path": "appengine",
			"revision": ""
		},
		{
			"path": "appengine_internal",
			"revision": ""
		},
		{
			"path": "appengine_internal/base",
			"revision": ""
		},
		{
			"checksumSHA1": "b5bkSc2hlmUV7PlLY6JlLwiJpiE=",
			"path": "bazil.org/fuse",
			"revision": "371fbbdaa8987b715bdd21d6adc4c9b20155f748",
			"revisionTime": "2016-08-11T21:22:31Z"
		},
		{
			"checksumSHA1": "389JFJTJADMtZkTIfdSnsmHVOUs=",
			"path": "bazil.org/fuse/fs",
			"revision": "371fbbdaa8987b715bdd21d6adc4c9b20155f748",
			"revisionTime": "2016-08-11T21:22:31Z"
		},
		{
			"checksumSHA1": "NPgkh9UWMsaTtsAAs3kPrclHT9Y=",
			"path": "bazil.org/fuse/fuseutil",
			"revision": "371fbbdaa8987b715bdd21d6adc4c9b20155f748",
			"revisionTime": "2016-08-11T21:22:31Z"
		},
		{
			"checksumSHA1": "AH7jcN7pvaPDU6UjHdpT081DDGk=",
			"path": "cloud.google.com/go/compute/metadata",
			"revision": "d6b2b1505895f2e46550bf03316dfb0d46a70581",
			"revisionTime": "2017-12-14T00:00:22Z"
		},
		{
			"checksumSHA1": "dFTUSYb9XNpzO5HnUmcSkZfWW7Q=",
			"path": "cloud.google.com/go/datastore",
			"revision": "d6b2b1505895f2e46550bf03316dfb0d46a70581",
			"revisionTime": "2017-12-14T00:00:22Z"
		},
		{
			"checksumSHA1": "+2A2Mazq65iiT8xIDgSh5cypBSQ=",
			"path": "cloud.google.com/go/internal",
			"revision": "d6b2b1505895f2e46550bf03316dfb0d46a70581",
			"revisionTime": "2017-12-14T00:00:22Z"
		},
		{
			"checksumSHA1": "CgYouHISABypWPadYPFgAzuv8MU=",
			"path": "cloud.google.com/go/internal/atomiccache",
			"revision": "d6b2b1505895f2e46550bf03316dfb0d46a70581",
			"revisionTime": "2017-12-14T00:00:22Z"
		},
		{
			"checksumSHA1": "0YLwL10LdXwVsF/eNYZ0w6pF300=",
			"path": "cloud.google.com/go/internal/fields",
			"revision": "d6b2b1505895f2e46550bf03316dfb0d46a70581",
			"revisionTime": "2017-12-14T00:00:22Z"
		},
		{
			"checksumSHA1": "lzik3Y+95WGodN3AHN/ZS+WF5x4=",
			"path": "cloud.google.com/go/internal/version",
			"revision": "d6b2b1505895f2e46550bf03316dfb0d46a70581",
			"revisionTime": "2017-12-14T00:00:22Z"
		},
		{
			"checksumSHA1": "24EW3PGLGVSy/5joAOZdHzN/S2E=",
			"path": "github.com/Azure/azure-storage-go",
			"revision": "12ccaadb081cdd217702067d28da9a7ff4305239",
			"revisionTime": "2017-03-02T22:15:08Z"
		},
		{
			"checksumSHA1": "+sxS3YEvxf1VxlRskIdXFRWq9rY=",
			"path": "github.com/Azure/go-autorest/autorest",
			"revision": "ec5f4903f77ed9927ac95b19ab8e44ada64c1356",
			"revisionTime": "2017-02-15T19:58:14Z"
		},
		{
			"checksumSHA1": "ghrnc4vZv6q8zzeakZnrS8CGFhE=",
			"path": "github.com/Azure/go-autorest/autorest/azure",
			"revision": "ec5f4903f77ed9927ac95b19ab8e44ada64c1356",
			"revisionTime": "2017-02-15T19:58:14Z"
		},
		{
			"checksumSHA1": "q9Qz8PAxK5FTOZwgYKe5Lj38u4c=",
			"path": "github.com/Azure/go-autorest/autorest/date",
			"revision": "ec5f4903f77ed9927ac95b19ab8e44ada64c1356",
			"revisionTime": "2017-02-15T19:58:14Z"
		},
		{
			"checksumSHA1": "QC55lHNOv1+UAL2xtIHw17MJ8J8=",
			"path": "github.com/StackExchange/wmi",
			"revision": "5d049714c4a64225c3c79a7cf7d02f7fb5b96338",
			"revisionTime": "2018-01-16T20:38:02Z"
		},
		{
			"checksumSHA1": "USkefO0g1U9mr+8hagv3fpSkrxg=",
			"path": "github.com/aristanetworks/goarista/monotime",
			"revision": "ea17b1a17847fb6e4c0a91de0b674704693469b0",
			"revisionTime": "2017-02-10T01:56:32Z"
		},
		{
			"checksumSHA1": "gZQ6HheWahvZzIc3phBnOwoWHjE=",
			"path": "github.com/btcsuite/btcd/btcec",
			"revision": "2e60448ffcc6bf78332d1fe590260095f554dd78",
			"revisionTime": "2017-11-28T15:02:46Z"
		},
		{
			"checksumSHA1": "hTThB1Cw2ue02RD5Oig4eu1Dkzk=",
			"path": "github.com/cenkalti/backoff",
			"revision": "309aa717adbf351e92864cbedf9cca0b769a4b5a",
			"revisionTime": "2017-10-07T11:45:50Z"
		},
		{
			"checksumSHA1": "cDMtzKmdTx4CcIpP4broa+16X9g=",
			"path": "github.com/cespare/cp",
			"revision": "165db2f241fd235aec29ba6d9b1ccd5f1c14637c",
			"revisionTime": "2015-01-22T07:26:53Z"
		},
		{
<<<<<<< HEAD
			"checksumSHA1": "1/Kf0ihi6RtfNt0JjAtZLKvfqJY=",
			"path": "github.com/cupcake/rdb",
			"revision": "43ba34106c765f2111c0dc7b74cdf8ee437411e0",
			"revisionTime": "2016-08-25T15:38:14Z"
		},
		{
			"checksumSHA1": "vAbNAfcRbUYe8mO/t/C2266gvxc=",
			"path": "github.com/cupcake/rdb/crc64",
			"revision": "43ba34106c765f2111c0dc7b74cdf8ee437411e0",
			"revisionTime": "2016-08-25T15:38:14Z"
		},
		{
			"checksumSHA1": "o5qerv7LDJ8gdbTaSCDExSrUZIM=",
			"path": "github.com/cupcake/rdb/nopdecoder",
			"revision": "43ba34106c765f2111c0dc7b74cdf8ee437411e0",
			"revisionTime": "2016-08-25T15:38:14Z"
=======
			"checksumSHA1": "7gK+lSShSu1NRw83/A95BcgMqsI=",
			"path": "github.com/codahale/hdrhistogram",
			"revision": "3a0bb77429bd3a61596f5e8a3172445844342120",
			"revisionTime": "2016-10-10T02:54:55Z"
>>>>>>> 526abe27
		},
		{
			"checksumSHA1": "dvabztWVQX8f6oMLRyv4dLH+TGY=",
			"path": "github.com/davecgh/go-spew/spew",
			"revision": "346938d642f2ec3594ed81d874461961cd0faa76",
			"revisionTime": "2016-10-29T20:57:26Z"
		},
		{
			"checksumSHA1": "1xK7ycc1ICRInk/S9iiyB9Rpv50=",
			"path": "github.com/deckarep/golang-set",
			"revision": "504e848d77ea4752b3057b8fb46da0e7f746ccf3",
			"revisionTime": "2018-06-03T19:32:48Z"
		},
		{
			"checksumSHA1": "2Fy1Y6Z3lRRX1891WF/+HT4XS2I=",
			"path": "github.com/dgrijalva/jwt-go",
			"revision": "2268707a8f0843315e2004ee4f1d021dc08baedf",
			"revisionTime": "2017-02-01T22:58:49Z"
		},
		{
			"checksumSHA1": "Ad8LPSCP9HctFrmskh+S5HpHXcs=",
			"path": "github.com/docker/docker/pkg/reexec",
			"revision": "8e610b2b55bfd1bfa9436ab110d311f5e8a74dcb",
			"revisionTime": "2018-06-25T18:44:42Z"
		},
		{
			"checksumSHA1": "zYnPsNAVm1/ViwCkN++dX2JQhBo=",
			"path": "github.com/edsrzf/mmap-go",
			"revision": "935e0e8a636ca4ba70b713f3e38a19e1b77739e8",
			"revisionTime": "2016-05-12T03:30:02Z"
		},
		{
			"checksumSHA1": "jElNoLEe7m/iaoF1vYIHyNaS2SE=",
			"path": "github.com/elastic/gosigar",
			"revision": "37f05ff46ffa7a825d1b24cf2b62d4a4c1a9d2e8",
			"revisionTime": "2018-03-30T10:04:40Z"
		},
		{
			"checksumSHA1": "qDsgp2kAeI9nhj565HUScaUyjU4=",
			"path": "github.com/elastic/gosigar/sys/windows",
			"revision": "a3814ce5008e612a0c6d027608b54e1d0d9a5613",
			"revisionTime": "2018-01-22T22:25:45Z"
		},
		{
			"checksumSHA1": "7oFpbmDfGobwKsFLIf6wMUvVoKw=",
			"path": "github.com/fatih/color",
			"revision": "5ec5d9d3c2cf82e9688b34e9bc27a94d616a7193",
			"revisionTime": "2017-02-09T08:00:14Z"
		},
		{
			"checksumSHA1": "Jq1rrHSGPfh689nA2hL1QVb62zE=",
			"path": "github.com/fjl/memsize",
			"revision": "ca190fb6ffbc076ff49197b7168a760f30182d2e",
			"revisionTime": "2018-04-18T12:24:29Z"
		},
		{
			"checksumSHA1": "Z13QAYTqeW4cTiglkc2F05gWLu4=",
			"path": "github.com/fjl/memsize/memsizeui",
			"revision": "ca190fb6ffbc076ff49197b7168a760f30182d2e",
			"revisionTime": "2018-04-18T12:24:29Z"
		},
		{
			"checksumSHA1": "0orwvPL96wFckVJyPl39fz2QsgA=",
			"path": "github.com/gizak/termui",
			"revision": "991cd3d3809135dc24daf6188dc6edcaf3d7d2d9",
			"revisionTime": "2017-01-17T22:23:42Z"
		},
		{
			"checksumSHA1": "VXeS+lMPK7fHbRLNxLgx3WCb+DI=",
			"path": "github.com/go-redis/redis",
			"revision": "2c11cbf01afb690650ad9b115e2c19f521c85201",
			"revisionTime": "2018-01-25T08:05:55Z"
		},
		{
			"checksumSHA1": "Gq7KK0WW5C4L0dlMLyCcDpO2eF8=",
			"path": "github.com/go-redis/redis/internal",
			"revision": "2c11cbf01afb690650ad9b115e2c19f521c85201",
			"revisionTime": "2018-01-25T08:05:55Z"
		},
		{
			"checksumSHA1": "GQZsUVg/+6UpQAYpc4luMvMutSI=",
			"path": "github.com/go-redis/redis/internal/consistenthash",
			"revision": "2c11cbf01afb690650ad9b115e2c19f521c85201",
			"revisionTime": "2018-01-25T08:05:55Z"
		},
		{
			"checksumSHA1": "GE9tg94JwCzMbBwn3Q2LaFs5Rx0=",
			"path": "github.com/go-redis/redis/internal/hashtag",
			"revision": "2c11cbf01afb690650ad9b115e2c19f521c85201",
			"revisionTime": "2018-01-25T08:05:55Z"
		},
		{
			"checksumSHA1": "AtcctlDri3zLh6U5sDnT4NULEtw=",
			"path": "github.com/go-redis/redis/internal/pool",
			"revision": "2c11cbf01afb690650ad9b115e2c19f521c85201",
			"revisionTime": "2018-01-25T08:05:55Z"
		},
		{
			"checksumSHA1": "mfVuPZ75Jgnt2olOTV5qLwn7uG4=",
			"path": "github.com/go-redis/redis/internal/proto",
			"revision": "2c11cbf01afb690650ad9b115e2c19f521c85201",
			"revisionTime": "2018-01-25T08:05:55Z"
		},
		{
			"checksumSHA1": "gxV/cPPLkByTdY8y172t7v4qcZA=",
			"path": "github.com/go-ole/go-ole",
			"revision": "a41e3c4b706f6ae8dfbff342b06e40fa4d2d0506",
			"revisionTime": "2017-11-10T16:07:06Z"
		},
		{
			"checksumSHA1": "PArleDBtadu2qO4hJwHR8a3IOTA=",
			"path": "github.com/go-ole/go-ole/oleutil",
			"revision": "a41e3c4b706f6ae8dfbff342b06e40fa4d2d0506",
			"revisionTime": "2017-11-10T16:07:06Z"
		},
		{
			"checksumSHA1": "KZ3QD2QgUS4RcoKiA3mn5pSlJxQ=",
			"path": "github.com/go-stack/stack",
			"revision": "54be5f394ed2c3e19dac9134a40a95ba5a017f7b",
			"revisionTime": "2017-07-10T16:04:46Z"
		},
		{
			"checksumSHA1": "yqF125xVSkmfLpIVGrLlfE05IUk=",
			"path": "github.com/golang/protobuf/proto",
			"revision": "748d386b5c1ea99658fd69fe9f03991ce86a90c1",
			"revisionTime": "2017-07-26T21:28:29Z"
		},
		{
			"checksumSHA1": "Z1gJ3PKzwBpOoPnTSEM5yd0zHYA=",
			"path": "github.com/golang/protobuf/protoc-gen-go/descriptor",
			"revision": "748d386b5c1ea99658fd69fe9f03991ce86a90c1",
			"revisionTime": "2017-07-26T21:28:29Z"
		},
		{
			"checksumSHA1": "VfkiItDBFFkZluaAMAzJipDXNBY=",
			"path": "github.com/golang/protobuf/ptypes",
			"revision": "1e59b77b52bf8e4b449a57e6f79f21226d571845",
			"revisionTime": "2017-11-13T18:07:20Z"
		},
		{
			"checksumSHA1": "UB9scpDxeFjQe5tEthuR4zCLRu4=",
			"path": "github.com/golang/protobuf/ptypes/any",
			"revision": "1e59b77b52bf8e4b449a57e6f79f21226d571845",
			"revisionTime": "2017-11-13T18:07:20Z"
		},
		{
			"checksumSHA1": "hUjAj0dheFVDl84BAnSWj9qy2iY=",
			"path": "github.com/golang/protobuf/ptypes/duration",
			"revision": "1e59b77b52bf8e4b449a57e6f79f21226d571845",
			"revisionTime": "2017-11-13T18:07:20Z"
		},
		{
			"checksumSHA1": "Ylq6kq3KWBy6mu68oyEwenhNMdg=",
			"path": "github.com/golang/protobuf/ptypes/struct",
			"revision": "1e59b77b52bf8e4b449a57e6f79f21226d571845",
			"revisionTime": "2017-11-13T18:07:20Z"
		},
		{
			"checksumSHA1": "O2ItP5rmfrgxPufhjJXbFlXuyL8=",
			"path": "github.com/golang/protobuf/ptypes/timestamp",
			"revision": "1e59b77b52bf8e4b449a57e6f79f21226d571845",
			"revisionTime": "2017-11-13T18:07:20Z"
		},
		{
			"checksumSHA1": "kcdAvzEm6mbIP7E/2+yBVwcSTbY=",
			"path": "github.com/golang/protobuf/ptypes/wrappers",
			"revision": "1e59b77b52bf8e4b449a57e6f79f21226d571845",
			"revisionTime": "2017-11-13T18:07:20Z"
		},
		{
			"checksumSHA1": "p/8vSviYF91gFflhrt5vkyksroo=",
			"path": "github.com/golang/snappy",
			"revision": "553a641470496b2327abcac10b36396bd98e45c9",
			"revisionTime": "2017-02-15T23:32:05Z"
		},
		{
			"checksumSHA1": "y1/eOdw+BOXCuT83J7mP3ReXaf8=",
			"path": "github.com/googleapis/gax-go",
			"revision": "317e0006254c44a0ac427cc52a0e083ff0b9622f",
			"revisionTime": "2017-09-15T02:47:31Z"
		},
		{
			"checksumSHA1": "O0r0hj4YL+jSRNjnshkeH4GY+4s=",
			"path": "github.com/hailocab/go-hostpool",
			"revision": "e80d13ce29ede4452c43dea11e79b9bc8a15b478",
			"revisionTime": "2016-01-25T11:53:50Z"
		},
		{
			"checksumSHA1": "d9PxF1XQGLMJZRct2R8qVM/eYlE=",
			"path": "github.com/hashicorp/golang-lru",
			"revision": "0a025b7e63adc15a622f29b0b2c4c3848243bbf6",
			"revisionTime": "2016-08-13T22:13:03Z"
		},
		{
			"checksumSHA1": "9hffs0bAIU6CquiRhKQdzjHnKt0=",
			"path": "github.com/hashicorp/golang-lru/simplelru",
			"revision": "0a025b7e63adc15a622f29b0b2c4c3848243bbf6",
			"revisionTime": "2016-08-13T22:13:03Z"
		},
		{
			"checksumSHA1": "f55gR+6YClh0i/FOhdy66SOUiwY=",
			"path": "github.com/huin/goupnp",
			"revision": "679507af18f3c7ba2bcc7905392ce23e148661c3",
			"revisionTime": "2016-12-24T10:41:01Z"
		},
		{
			"checksumSHA1": "U3NsxkodNX/tmOqkVDnGFRZ6dI4=",
			"path": "github.com/huin/goupnp/dcps/internetgateway1",
			"revision": "679507af18f3c7ba2bcc7905392ce23e148661c3",
			"revisionTime": "2016-12-24T10:41:01Z"
		},
		{
			"checksumSHA1": "znTn+P/iEwi6Ax7r3N0GikeYMlk=",
			"path": "github.com/huin/goupnp/dcps/internetgateway2",
			"revision": "679507af18f3c7ba2bcc7905392ce23e148661c3",
			"revisionTime": "2016-12-24T10:41:01Z"
		},
		{
			"checksumSHA1": "RLygtUlTOCtrI3KMswYLJnte1OU=",
			"path": "github.com/huin/goupnp/httpu",
			"revision": "679507af18f3c7ba2bcc7905392ce23e148661c3",
			"revisionTime": "2016-12-24T10:41:01Z"
		},
		{
			"checksumSHA1": "+S2t2qKK+wcpM+07eW7dCK/6oFU=",
			"path": "github.com/huin/goupnp/scpd",
			"revision": "679507af18f3c7ba2bcc7905392ce23e148661c3",
			"revisionTime": "2016-12-24T10:41:01Z"
		},
		{
			"checksumSHA1": "80ieA8iPFaFeQFw++EiYn4jhcGs=",
			"path": "github.com/huin/goupnp/soap",
			"revision": "679507af18f3c7ba2bcc7905392ce23e148661c3",
			"revisionTime": "2016-12-24T10:41:01Z"
		},
		{
			"checksumSHA1": "iqPUC/MoFGaRQnAudYGAW9BvF2o=",
			"path": "github.com/huin/goupnp/ssdp",
			"revision": "679507af18f3c7ba2bcc7905392ce23e148661c3",
			"revisionTime": "2016-12-24T10:41:01Z"
		},
		{
			"checksumSHA1": "6tNwbL5tUS0dxYzADKVZtI2d/lE=",
			"path": "github.com/influxdata/influxdb/client",
			"revision": "a55dd0f50edd14c9c798d3564189eb4f53914309",
			"revisionTime": "2017-10-09T17:24:46Z"
		},
		{
			"checksumSHA1": "O4XpbSNeUhSIMD2FWtQximJiFIs=",
			"path": "github.com/influxdata/influxdb/client/v2",
			"revision": "b36b9f109f2da91c8941679caf5356e08eee0b2b",
			"revisionTime": "2018-01-17T01:42:09Z"
		},
		{
			"checksumSHA1": "cfumoC9gHEUROd+fA8qK3WLFAZQ=",
			"path": "github.com/influxdata/influxdb/models",
			"revision": "b36b9f109f2da91c8941679caf5356e08eee0b2b",
			"revisionTime": "2018-01-17T01:42:09Z"
		},
		{
			"checksumSHA1": "Z0Bb5PWa5WL/j5Dm2KJCLGn1l7U=",
			"path": "github.com/influxdata/influxdb/pkg/escape",
			"revision": "01288bdb0883a01cac999326bd34421b29acaec8",
			"revisionTime": "2018-02-21T22:33:40Z"
		},
		{
			"checksumSHA1": "vTGKMIfiMwz43y5bsgx9PrL+AVw=",
			"path": "github.com/jackpal/go-nat-pmp",
			"revision": "1fa385a6f45828c83361136b45b1a21a12139493",
			"revisionTime": "2016-06-03T03:41:37Z"
		},
		{
			"checksumSHA1": "gKyBj05YkfuLFruAyPZ4KV9nFp8=",
			"path": "github.com/julienschmidt/httprouter",
			"revision": "975b5c4c7c21c0e3d2764200bf2aa8e34657ae6e",
			"revisionTime": "2017-04-30T22:20:11Z"
		},
		{
			"checksumSHA1": "UpjhOUZ1+0zNt+iIvdtECSHXmTs=",
			"path": "github.com/karalabe/hid",
			"revision": "f00545f9f3748e591590be3732d913c77525b10f",
			"revisionTime": "2017-08-21T10:38:37Z",
			"tree": true
		},
		{
			"checksumSHA1": "7hln62oZPZmyqEmgXaybf9WxQ7A=",
			"path": "github.com/maruel/panicparse/stack",
			"revision": "ad661195ed0e88491e0f14be6613304e3b1141d6",
			"revisionTime": "2016-07-20T14:16:34Z"
		},
		{
			"checksumSHA1": "I4njd26dG5hxFT2nawuByM4pxzY=",
			"path": "github.com/mattn/go-colorable",
			"revision": "5411d3eea5978e6cdc258b30de592b60df6aba96",
			"revisionTime": "2017-02-10T17:28:01Z"
		},
		{
			"checksumSHA1": "EkT5JmFvz3zOPWappEFyYWUaeY0=",
			"path": "github.com/mattn/go-isatty",
			"revision": "281032e84ae07510239465db46bf442aa44b953a",
			"revisionTime": "2017-02-09T17:56:15Z"
		},
		{
			"checksumSHA1": "MNkKJyk2TazKMJYbal5wFHybpyA=",
			"path": "github.com/mattn/go-runewidth",
			"revision": "14207d285c6c197daabb5c9793d63e7af9ab2d50",
			"revisionTime": "2017-02-01T02:35:40Z"
		},
		{
			"checksumSHA1": "L3leymg2RT8hFl5uL+5KP/LpBkg=",
			"path": "github.com/mitchellh/go-wordwrap",
			"revision": "ad45545899c7b13c020ea92b2072220eefad42b8",
			"revisionTime": "2015-03-14T17:03:34Z"
		},
		{
			"checksumSHA1": "2jsbDTvwxafPp7FJjJ8IIFlTLjs=",
			"path": "github.com/mohae/deepcopy",
			"revision": "c48cc78d482608239f6c4c92a4abd87eb8761c90",
			"revisionTime": "2017-09-29T03:49:55Z"
		},
		{
			"checksumSHA1": "FYM/8R2CqS6PSNAoKl6X5gNJ20A=",
			"path": "github.com/naoina/toml",
			"revision": "9fafd69674167c06933b1787ae235618431ce87f",
			"revisionTime": "2017-09-18T21:04:37Z"
		},
		{
			"checksumSHA1": "xZBlSMT5o/A+EDOro6KbfHZwSNc=",
			"path": "github.com/naoina/toml/ast",
			"revision": "eb52202f758b98ac5b1a8eb26f36455205d688f0",
			"revisionTime": "2017-04-03T15:03:10Z"
		},
		{
			"checksumSHA1": "R1h9XHH3dTmLq7yKL9/uW0xFwfs=",
			"path": "github.com/nsf/termbox-go",
			"revision": "3540b76b9c77679aeffd0a47e00243fb0ce47133",
			"revisionTime": "2017-02-11T01:27:00Z"
		},
		{
			"checksumSHA1": "h+oCMj21PiQfIdBog0eyUtF1djs=",
			"path": "github.com/olekukonko/tablewriter",
			"revision": "febf2d34b54a69ce7530036c7503b1c9fbfdf0bb",
			"revisionTime": "2017-01-28T05:05:32Z"
		},
		{
			"checksumSHA1": "wIcN7tZiF441h08RHAm4NV8cYO4=",
			"path": "github.com/opentracing/opentracing-go",
			"revision": "bd9c3193394760d98b2fa6ebb2291f0cd1d06a7d",
			"revisionTime": "2018-06-06T20:41:48Z"
		},
		{
			"checksumSHA1": "uhDxBvLEqRAMZKgpTZ8MFuLIIM8=",
			"path": "github.com/opentracing/opentracing-go/ext",
			"revision": "bd9c3193394760d98b2fa6ebb2291f0cd1d06a7d",
			"revisionTime": "2018-06-06T20:41:48Z"
		},
		{
			"checksumSHA1": "tnkdNJbJxNKuPZMWapP1xhKIIGw=",
			"path": "github.com/opentracing/opentracing-go/log",
			"revision": "bd9c3193394760d98b2fa6ebb2291f0cd1d06a7d",
			"revisionTime": "2018-06-06T20:41:48Z"
		},
		{
			"checksumSHA1": "Se195FlZ160eaEk/uVx4KdTPSxU=",
			"path": "github.com/pborman/uuid",
			"revision": "1b00554d822231195d1babd97ff4a781231955c9",
			"revisionTime": "2017-01-12T15:04:04Z"
		},
		{
			"checksumSHA1": "pQwCl21+SANhotaqy5iEdqOnQiY=",
			"path": "github.com/pelletier/go-toml",
			"revision": "4e9e0ee19b60b13eb79915933f44d8ed5f268bdd",
			"revisionTime": "2017-10-24T21:10:38Z"
		},
		{
			"checksumSHA1": "lSRg5clrIZUxq4aaExbpnpAgtWA=",
			"path": "github.com/peterh/liner",
			"revision": "a37ad39843113264dae84a5d89fcee28f50b35c6",
			"revisionTime": "2017-09-02T20:46:57Z"
		},
		{
			"checksumSHA1": "xCv4GBFyw07vZkVtKF/XrUnkHRk=",
			"path": "github.com/pkg/errors",
			"revision": "e881fd58d78e04cf6d0de1217f8707c8cc2249bc",
			"revisionTime": "2017-12-16T07:03:16Z"
		},
		{
			"checksumSHA1": "LuFv4/jlrmFNnDb/5SCSEPAM9vU=",
			"path": "github.com/pmezard/go-difflib/difflib",
			"revision": "792786c7400a136282c1664665ae0a8db921c6c2",
			"revisionTime": "2016-01-10T10:55:54Z"
		},
		{
			"checksumSHA1": "WbbxCn2jUYIL5viqLo0BKXEdPrQ=",
			"path": "github.com/prometheus/prometheus/util/flock",
			"revision": "3101606756c53221ed58ba94ecba6b26adf89dcc",
			"revisionTime": "2017-08-14T17:01:13Z"
		},
		{
			"checksumSHA1": "28UVHMmHx0iqO0XiJsjx+fwILyI=",
			"path": "github.com/rjeczalik/notify",
			"revision": "c31e5f2cb22b3e4ef3f882f413847669bf2652b9",
			"revisionTime": "2018-02-03T14:01:15Z"
		},
		{
			"checksumSHA1": "5uqO4ITTDMklKi3uNaE/D9LQ5nM=",
			"path": "github.com/robertkrimen/otto",
			"revision": "6a77b7cbc37d0c39f7d5fa5766826e541df31fd5",
			"revisionTime": "2017-02-05T01:36:59Z"
		},
		{
			"checksumSHA1": "qgziiO3/QDVJMKw2nGrUbC8QldY=",
			"path": "github.com/robertkrimen/otto/ast",
			"revision": "6a77b7cbc37d0c39f7d5fa5766826e541df31fd5",
			"revisionTime": "2017-02-05T01:36:59Z"
		},
		{
			"checksumSHA1": "L0KsB2EzTlPgv0iae3q3SukNW7U=",
			"path": "github.com/robertkrimen/otto/dbg",
			"revision": "6a77b7cbc37d0c39f7d5fa5766826e541df31fd5",
			"revisionTime": "2017-02-05T01:36:59Z"
		},
		{
			"checksumSHA1": "euDLJKhw4doeTSxjEoezjxYXLzs=",
			"path": "github.com/robertkrimen/otto/file",
			"revision": "6a77b7cbc37d0c39f7d5fa5766826e541df31fd5",
			"revisionTime": "2017-02-05T01:36:59Z"
		},
		{
			"checksumSHA1": "LLuLITFO8chqSG0+APJIy5NtOHU=",
			"path": "github.com/robertkrimen/otto/parser",
			"revision": "6a77b7cbc37d0c39f7d5fa5766826e541df31fd5",
			"revisionTime": "2017-02-05T01:36:59Z"
		},
		{
			"checksumSHA1": "7J/7NaYRqKhBvZ+dTIutsEoEgFw=",
			"path": "github.com/robertkrimen/otto/registry",
			"revision": "6a77b7cbc37d0c39f7d5fa5766826e541df31fd5",
			"revisionTime": "2017-02-05T01:36:59Z"
		},
		{
			"checksumSHA1": "/jMXYuXycBpTqWhRyJ2xsqvHvQI=",
			"path": "github.com/robertkrimen/otto/token",
			"revision": "6a77b7cbc37d0c39f7d5fa5766826e541df31fd5",
			"revisionTime": "2017-02-05T01:36:59Z"
		},
		{
			"checksumSHA1": "LjPdvMphElL0GOVNQCsmZMVgWIw=",
			"path": "github.com/rs/cors",
			"revision": "a62a804a8a009876ca59105f7899938a1349f4b3",
			"revisionTime": "2016-06-17T23:19:35Z"
		},
		{
			"checksumSHA1": "hCRfPlNpqv8tvVivLzmXsoUOf1c=",
			"path": "github.com/rs/xhandler",
			"revision": "ed27b6fd65218132ee50cd95f38474a3d8a2cd12",
			"revisionTime": "2016-06-18T19:32:21Z"
		},
		{
			"checksumSHA1": "BbjvNHTHCOH+fiBRVnqgkIODIJQ=",
			"path": "github.com/siddontang/go/filelock",
			"revision": "cb568a3e5cc06256f91a2da5a87455f717eb33f4",
			"revisionTime": "2017-05-17T07:08:08Z"
		},
		{
			"checksumSHA1": "hou29E6PZ7dEDFgXgM9P15cgHr4=",
			"path": "github.com/siddontang/go/hack",
			"revision": "cb568a3e5cc06256f91a2da5a87455f717eb33f4",
			"revisionTime": "2017-05-17T07:08:08Z"
		},
		{
			"checksumSHA1": "vkGFDfiuI8EaiDj94is6oKO/Myg=",
			"path": "github.com/siddontang/go/ioutil2",
			"revision": "cb568a3e5cc06256f91a2da5a87455f717eb33f4",
			"revisionTime": "2017-05-17T07:08:08Z"
		},
		{
			"checksumSHA1": "q9JBxHLJTmYU8qtbFcRUkVUkF2k=",
			"path": "github.com/siddontang/go/log",
			"revision": "cb568a3e5cc06256f91a2da5a87455f717eb33f4",
			"revisionTime": "2017-05-17T07:08:08Z"
		},
		{
			"checksumSHA1": "bHs+IJRpIGI+cyTFgzG9lAEn76o=",
			"path": "github.com/siddontang/go/num",
			"revision": "cb568a3e5cc06256f91a2da5a87455f717eb33f4",
			"revisionTime": "2017-05-17T07:08:08Z"
		},
		{
			"checksumSHA1": "qJG8FILeV/8fJGRm0JGUkFqOKZk=",
			"path": "github.com/siddontang/go/snappy",
			"revision": "cb568a3e5cc06256f91a2da5a87455f717eb33f4",
			"revisionTime": "2017-05-17T07:08:08Z"
		},
		{
			"checksumSHA1": "mRPO69S2XF3ZG6CHbt5iCVRcV6g=",
			"path": "github.com/siddontang/go/sync2",
			"revision": "cb568a3e5cc06256f91a2da5a87455f717eb33f4",
			"revisionTime": "2017-05-17T07:08:08Z"
		},
		{
			"checksumSHA1": "HHLZxF/BLnzhvQxo1MEb85jsNGE=",
			"path": "github.com/siddontang/ledisdb/config",
			"revision": "56900470a899883f691bcdf6bea4ac547f2a9a6f",
			"revisionTime": "2017-11-28T00:50:33Z"
		},
		{
			"checksumSHA1": "0HE9czXeniYgotEJSuEfXGHfu+4=",
			"path": "github.com/siddontang/ledisdb/ledis",
			"revision": "56900470a899883f691bcdf6bea4ac547f2a9a6f",
			"revisionTime": "2017-11-28T00:50:33Z"
		},
		{
			"checksumSHA1": "rx9Es/nKh47DKgY9Fx9jooWYKxE=",
			"path": "github.com/siddontang/ledisdb/rpl",
			"revision": "56900470a899883f691bcdf6bea4ac547f2a9a6f",
			"revisionTime": "2017-11-28T00:50:33Z"
		},
		{
			"checksumSHA1": "hIn0kIMyjzV/lxSzem4LCtRE2r4=",
			"path": "github.com/siddontang/ledisdb/store",
			"revision": "56900470a899883f691bcdf6bea4ac547f2a9a6f",
			"revisionTime": "2017-11-28T00:50:33Z"
		},
		{
			"checksumSHA1": "CmHHpW8q3u3YGGkyaohL9Htb2/w=",
			"path": "github.com/siddontang/ledisdb/store/driver",
			"revision": "56900470a899883f691bcdf6bea4ac547f2a9a6f",
			"revisionTime": "2017-11-28T00:50:33Z"
		},
		{
			"checksumSHA1": "MSNZb4cPUJZl9M0Mn95xwU5tSYw=",
			"path": "github.com/siddontang/ledisdb/store/goleveldb",
			"revision": "56900470a899883f691bcdf6bea4ac547f2a9a6f",
			"revisionTime": "2017-11-28T00:50:33Z"
		},
		{
			"checksumSHA1": "FKikAe3K6CP++gM4jw3wuImQECw=",
			"path": "github.com/siddontang/ledisdb/store/leveldb",
			"revision": "56900470a899883f691bcdf6bea4ac547f2a9a6f",
			"revisionTime": "2017-11-28T00:50:33Z"
		},
		{
			"checksumSHA1": "e6vGKKuTXjQDv6NDgxawghrwB20=",
			"path": "github.com/siddontang/ledisdb/store/rocksdb",
			"revision": "56900470a899883f691bcdf6bea4ac547f2a9a6f",
			"revisionTime": "2017-11-28T00:50:33Z"
		},
		{
			"checksumSHA1": "+hwTHnyT5SrHxClS9I/9NB16bls=",
			"path": "github.com/siddontang/rdb",
			"revision": "fc89ed2e418d27e3ea76e708e54276d2b44ae9cf",
			"revisionTime": "2015-03-07T02:11:20Z"
		},
		{
			"checksumSHA1": "ySaT8G3I3y4MmnoXOYAAX0rC+p8=",
			"path": "github.com/sirupsen/logrus",
			"revision": "d682213848ed68c0a260ca37d6dd5ace8423f5ba",
			"revisionTime": "2017-12-05T20:32:29Z"
		},
		{
			"checksumSHA1": "mGbTYZ8dHVTiPTTJu3ktp+84pPI=",
			"path": "github.com/stretchr/testify/assert",
			"revision": "890a5c3458b43e6104ff5da8dfa139d013d77544",
			"revisionTime": "2017-07-05T02:17:15Z"
		},
		{
			"checksumSHA1": "7vs6dSc1PPGBKyzb/SCIyeMJPLQ=",
			"path": "github.com/stretchr/testify/require",
			"revision": "890a5c3458b43e6104ff5da8dfa139d013d77544",
			"revisionTime": "2017-07-05T02:17:15Z"
		},
		{
			"checksumSHA1": "k6zbR5hiI10hkWtiK91rIY5s5/E=",
			"path": "github.com/syndtr/goleveldb/leveldb",
			"revision": "c4c61651e9e37fa117f53c5a906d3b63090d8445",
			"revisionTime": "2018-07-08T03:05:51Z"
		},
		{
			"checksumSHA1": "EKIow7XkgNdWvR/982ffIZxKG8Y=",
			"path": "github.com/syndtr/goleveldb/leveldb/cache",
			"revision": "c4c61651e9e37fa117f53c5a906d3b63090d8445",
			"revisionTime": "2018-07-08T03:05:51Z"
		},
		{
			"checksumSHA1": "5KPgnvCPlR0ysDAqo6jApzRQ3tw=",
			"path": "github.com/syndtr/goleveldb/leveldb/comparer",
			"revision": "c4c61651e9e37fa117f53c5a906d3b63090d8445",
			"revisionTime": "2018-07-08T03:05:51Z"
		},
		{
			"checksumSHA1": "1DRAxdlWzS4U0xKN/yQ/fdNN7f0=",
			"path": "github.com/syndtr/goleveldb/leveldb/errors",
			"revision": "c4c61651e9e37fa117f53c5a906d3b63090d8445",
			"revisionTime": "2018-07-08T03:05:51Z"
		},
		{
			"checksumSHA1": "eqKeD6DS7eNCtxVYZEHHRKkyZrw=",
			"path": "github.com/syndtr/goleveldb/leveldb/filter",
			"revision": "c4c61651e9e37fa117f53c5a906d3b63090d8445",
			"revisionTime": "2018-07-08T03:05:51Z"
		},
		{
			"checksumSHA1": "weSsccMav4BCerDpSLzh3mMxAYo=",
			"path": "github.com/syndtr/goleveldb/leveldb/iterator",
			"revision": "c4c61651e9e37fa117f53c5a906d3b63090d8445",
			"revisionTime": "2018-07-08T03:05:51Z"
		},
		{
			"checksumSHA1": "gJY7bRpELtO0PJpZXgPQ2BYFJ88=",
			"path": "github.com/syndtr/goleveldb/leveldb/journal",
			"revision": "c4c61651e9e37fa117f53c5a906d3b63090d8445",
			"revisionTime": "2018-07-08T03:05:51Z"
		},
		{
			"checksumSHA1": "MtYY1b2234y/MlS+djL8tXVAcQs=",
			"path": "github.com/syndtr/goleveldb/leveldb/memdb",
			"revision": "c4c61651e9e37fa117f53c5a906d3b63090d8445",
			"revisionTime": "2018-07-08T03:05:51Z"
		},
		{
			"checksumSHA1": "UmQeotV+m8/FduKEfLOhjdp18rs=",
			"path": "github.com/syndtr/goleveldb/leveldb/opt",
			"revision": "c4c61651e9e37fa117f53c5a906d3b63090d8445",
			"revisionTime": "2018-07-08T03:05:51Z"
		},
		{
			"checksumSHA1": "ZnyuciM+R19NG8L5YS3TIJdo1e8=",
			"path": "github.com/syndtr/goleveldb/leveldb/storage",
			"revision": "c4c61651e9e37fa117f53c5a906d3b63090d8445",
			"revisionTime": "2018-07-08T03:05:51Z"
		},
		{
			"checksumSHA1": "gWFPMz8OQeul0t54RM66yMTX49g=",
			"path": "github.com/syndtr/goleveldb/leveldb/table",
			"revision": "c4c61651e9e37fa117f53c5a906d3b63090d8445",
			"revisionTime": "2018-07-08T03:05:51Z"
		},
		{
			"checksumSHA1": "V/Dh7NV0/fy/5jX1KaAjmGcNbzI=",
			"path": "github.com/syndtr/goleveldb/leveldb/util",
			"revision": "c4c61651e9e37fa117f53c5a906d3b63090d8445",
			"revisionTime": "2018-07-08T03:05:51Z"
		},
		{
			"checksumSHA1": "nD6S4KB0S+YHxVMDDE+w3PyXaMk=",
			"path": "github.com/uber/jaeger-client-go",
			"revision": "f7e0d4744fa6d5287c53b8ac8d4f83089ce07ce8",
			"revisionTime": "2018-06-07T15:18:42Z"
		},
		{
			"checksumSHA1": "cjhPfiQbTqfkHmZM3Bi+Bm8qgN4=",
			"path": "github.com/uber/jaeger-client-go/config",
			"revision": "f7e0d4744fa6d5287c53b8ac8d4f83089ce07ce8",
			"revisionTime": "2018-06-07T15:18:42Z"
		},
		{
			"checksumSHA1": "KM5UXTWkHULmw0dDRNuk8ogWyGs=",
			"path": "github.com/uber/jaeger-client-go/internal/baggage",
			"revision": "f7e0d4744fa6d5287c53b8ac8d4f83089ce07ce8",
			"revisionTime": "2018-06-07T15:18:42Z"
		},
		{
			"checksumSHA1": "tZqlcHV1XoLdZp9jfnydzsZAvYo=",
			"path": "github.com/uber/jaeger-client-go/internal/baggage/remote",
			"revision": "f7e0d4744fa6d5287c53b8ac8d4f83089ce07ce8",
			"revisionTime": "2018-06-07T15:18:42Z"
		},
		{
			"checksumSHA1": "QB0L0GrzyMGQp6ivkkxp7a1DPsE=",
			"path": "github.com/uber/jaeger-client-go/internal/spanlog",
			"revision": "f7e0d4744fa6d5287c53b8ac8d4f83089ce07ce8",
			"revisionTime": "2018-06-07T15:18:42Z"
		},
		{
			"checksumSHA1": "79HRO/+ekkpwqDB/OMiW+AHJtlE=",
			"path": "github.com/uber/jaeger-client-go/internal/throttler",
			"revision": "f7e0d4744fa6d5287c53b8ac8d4f83089ce07ce8",
			"revisionTime": "2018-06-07T15:18:42Z"
		},
		{
			"checksumSHA1": "OVQDWFtFMs+NODe0F/S5kYViQco=",
			"path": "github.com/uber/jaeger-client-go/internal/throttler/remote",
			"revision": "f7e0d4744fa6d5287c53b8ac8d4f83089ce07ce8",
			"revisionTime": "2018-06-07T15:18:42Z"
		},
		{
			"checksumSHA1": "tMP/vxbHwNAbOEaUhic5/meKfac=",
			"path": "github.com/uber/jaeger-client-go/log",
			"revision": "f7e0d4744fa6d5287c53b8ac8d4f83089ce07ce8",
			"revisionTime": "2018-06-07T15:18:42Z"
		},
		{
			"checksumSHA1": "j4WrA/B2SJCqHxttCQ+TYbmtQqE=",
			"path": "github.com/uber/jaeger-client-go/rpcmetrics",
			"revision": "f7e0d4744fa6d5287c53b8ac8d4f83089ce07ce8",
			"revisionTime": "2018-06-07T15:18:42Z"
		},
		{
			"checksumSHA1": "+ffspyTBQLql2UiU6muvfWR/m1o=",
			"path": "github.com/uber/jaeger-client-go/thrift",
			"revision": "f7e0d4744fa6d5287c53b8ac8d4f83089ce07ce8",
			"revisionTime": "2018-06-07T15:18:42Z"
		},
		{
			"checksumSHA1": "fMIQ4sJFCkqFYhXvvLKIlofqxvY=",
			"path": "github.com/uber/jaeger-client-go/thrift-gen/agent",
			"revision": "f7e0d4744fa6d5287c53b8ac8d4f83089ce07ce8",
			"revisionTime": "2018-06-07T15:18:42Z"
		},
		{
			"checksumSHA1": "fRR2p+JAp7paApf32YuQuWU7yzY=",
			"path": "github.com/uber/jaeger-client-go/thrift-gen/baggage",
			"revision": "f7e0d4744fa6d5287c53b8ac8d4f83089ce07ce8",
			"revisionTime": "2018-06-07T15:18:42Z"
		},
		{
			"checksumSHA1": "JZkMEOmiOFFEuGCsDOVLK5RzvMM=",
			"path": "github.com/uber/jaeger-client-go/thrift-gen/jaeger",
			"revision": "f7e0d4744fa6d5287c53b8ac8d4f83089ce07ce8",
			"revisionTime": "2018-06-07T15:18:42Z"
		},
		{
			"checksumSHA1": "0teQUhTqTE1fLs+vbnTTzWOqdEQ=",
			"path": "github.com/uber/jaeger-client-go/thrift-gen/sampling",
			"revision": "f7e0d4744fa6d5287c53b8ac8d4f83089ce07ce8",
			"revisionTime": "2018-06-07T15:18:42Z"
		},
		{
			"checksumSHA1": "Nx5witfz05BSO2YlFzh2Gno6bA0=",
			"path": "github.com/uber/jaeger-client-go/thrift-gen/zipkincore",
			"revision": "f7e0d4744fa6d5287c53b8ac8d4f83089ce07ce8",
			"revisionTime": "2018-06-07T15:18:42Z"
		},
		{
			"checksumSHA1": "DKwwIk9vq53IKO7RKccat9cnqeo=",
			"path": "github.com/uber/jaeger-client-go/utils",
			"revision": "f7e0d4744fa6d5287c53b8ac8d4f83089ce07ce8",
			"revisionTime": "2018-06-07T15:18:42Z"
		},
		{
			"checksumSHA1": "k1iaOSBmLp3TpGvHNnRQXyJfwyI=",
			"path": "github.com/uber/jaeger-lib/metrics",
			"revision": "a51202d6f4a7e5a219e3841a43614ff7187ae7f1",
			"revisionTime": "2018-06-15T20:27:29Z"
		},
		{
			"checksumSHA1": "TT1rac6kpQp2vz24m5yDGUNQ/QQ=",
			"path": "golang.org/x/crypto/cast5",
			"revision": "6a293f2d4b14b8e6d3f0539e383f6d0d30fce3fd",
			"revisionTime": "2017-09-25T11:22:06Z"
		},
		{
			"checksumSHA1": "IQkUIOnvlf0tYloFx9mLaXSvXWQ=",
			"path": "golang.org/x/crypto/curve25519",
			"revision": "6a293f2d4b14b8e6d3f0539e383f6d0d30fce3fd",
			"revisionTime": "2017-09-25T11:22:06Z"
		},
		{
			"checksumSHA1": "1hwn8cgg4EVXhCpJIqmMbzqnUo0=",
			"path": "golang.org/x/crypto/ed25519",
			"revision": "6a293f2d4b14b8e6d3f0539e383f6d0d30fce3fd",
			"revisionTime": "2017-09-25T11:22:06Z"
		},
		{
			"checksumSHA1": "LXFcVx8I587SnWmKycSDEq9yvK8=",
			"path": "golang.org/x/crypto/ed25519/internal/edwards25519",
			"revision": "6a293f2d4b14b8e6d3f0539e383f6d0d30fce3fd",
			"revisionTime": "2017-09-25T11:22:06Z"
		},
		{
			"checksumSHA1": "IIhFTrLlmlc6lEFSitqi4aw2lw0=",
			"path": "golang.org/x/crypto/openpgp",
			"revision": "6a293f2d4b14b8e6d3f0539e383f6d0d30fce3fd",
			"revisionTime": "2017-09-25T11:22:06Z"
		},
		{
			"checksumSHA1": "olOKkhrdkYQHZ0lf1orrFQPQrv4=",
			"path": "golang.org/x/crypto/openpgp/armor",
			"revision": "6a293f2d4b14b8e6d3f0539e383f6d0d30fce3fd",
			"revisionTime": "2017-09-25T11:22:06Z"
		},
		{
			"checksumSHA1": "eo/KtdjieJQXH7Qy+faXFcF70ME=",
			"path": "golang.org/x/crypto/openpgp/elgamal",
			"revision": "6a293f2d4b14b8e6d3f0539e383f6d0d30fce3fd",
			"revisionTime": "2017-09-25T11:22:06Z"
		},
		{
			"checksumSHA1": "rlxVSaGgqdAgwblsErxTxIfuGfg=",
			"path": "golang.org/x/crypto/openpgp/errors",
			"revision": "6a293f2d4b14b8e6d3f0539e383f6d0d30fce3fd",
			"revisionTime": "2017-09-25T11:22:06Z"
		},
		{
			"checksumSHA1": "Pq88+Dgh04UdXWZN6P+bLgYnbRc=",
			"path": "golang.org/x/crypto/openpgp/packet",
			"revision": "6a293f2d4b14b8e6d3f0539e383f6d0d30fce3fd",
			"revisionTime": "2017-09-25T11:22:06Z"
		},
		{
			"checksumSHA1": "s2qT4UwvzBSkzXuiuMkowif1Olw=",
			"path": "golang.org/x/crypto/openpgp/s2k",
			"revision": "6a293f2d4b14b8e6d3f0539e383f6d0d30fce3fd",
			"revisionTime": "2017-09-25T11:22:06Z"
		},
		{
			"checksumSHA1": "1MGpGDQqnUoRpv7VEcQrXOBydXE=",
			"path": "golang.org/x/crypto/pbkdf2",
			"revision": "6a293f2d4b14b8e6d3f0539e383f6d0d30fce3fd",
			"revisionTime": "2017-09-25T11:22:06Z"
		},
		{
			"checksumSHA1": "y/oIaxq2d3WPizRZfVjo8RCRYTU=",
			"path": "golang.org/x/crypto/ripemd160",
			"revision": "6a293f2d4b14b8e6d3f0539e383f6d0d30fce3fd",
			"revisionTime": "2017-09-25T11:22:06Z"
		},
		{
			"checksumSHA1": "dHh6VeHcbNg11miGjGEl8LbPe7w=",
			"path": "golang.org/x/crypto/scrypt",
			"revision": "6a293f2d4b14b8e6d3f0539e383f6d0d30fce3fd",
			"revisionTime": "2017-09-25T11:22:06Z"
		},
		{
			"checksumSHA1": "Wi44TcpIOXdojyVWkvyOBnBKIS4=",
			"path": "golang.org/x/crypto/ssh",
			"revision": "6a293f2d4b14b8e6d3f0539e383f6d0d30fce3fd",
			"revisionTime": "2017-09-25T11:22:06Z"
		},
		{
			"checksumSHA1": "5Yb2z6UO+Arm/TEd+OEtdnwOt1A=",
			"path": "golang.org/x/crypto/ssh/terminal",
			"revision": "6a293f2d4b14b8e6d3f0539e383f6d0d30fce3fd",
			"revisionTime": "2017-09-25T11:22:06Z"
		},
		{
			"checksumSHA1": "Y+HGqEkYM15ir+J93MEaHdyFy0c=",
			"path": "golang.org/x/net/context",
			"revision": "a6577fac2d73be281a500b310739095313165611",
			"revisionTime": "2017-03-08T20:54:49Z"
		},
		{
			"checksumSHA1": "WHc3uByvGaMcnSoI21fhzYgbOgg=",
			"path": "golang.org/x/net/context/ctxhttp",
			"revision": "d866cfc389cec985d6fda2859936a575a55a3ab6",
			"revisionTime": "2017-12-11T20:45:21Z"
		},
		{
			"checksumSHA1": "vqc3a+oTUGX8PmD0TS+qQ7gmN8I=",
			"path": "golang.org/x/net/html",
			"revision": "b4690f45fa1cafc47b1c280c2e75116efe40cc13",
			"revisionTime": "2017-02-15T08:41:58Z"
		},
		{
			"checksumSHA1": "00eQaGynDYrv3tL+C7l9xH0IDZg=",
			"path": "golang.org/x/net/html/atom",
			"revision": "b4690f45fa1cafc47b1c280c2e75116efe40cc13",
			"revisionTime": "2017-02-15T08:41:58Z"
		},
		{
			"checksumSHA1": "barUU39reQ7LdgYLA323hQ/UGy4=",
			"path": "golang.org/x/net/html/charset",
			"revision": "b4690f45fa1cafc47b1c280c2e75116efe40cc13",
			"revisionTime": "2017-02-15T08:41:58Z"
		},
		{
<<<<<<< HEAD
			"checksumSHA1": "Iv1YK4j9U0IgQl3/nu3FRjupk4I=",
			"path": "golang.org/x/net/http2",
			"revision": "d866cfc389cec985d6fda2859936a575a55a3ab6",
			"revisionTime": "2017-12-11T20:45:21Z"
		},
		{
			"checksumSHA1": "ezWhc7n/FtqkLDQKeU2JbW+80tE=",
			"path": "golang.org/x/net/http2/hpack",
			"revision": "d866cfc389cec985d6fda2859936a575a55a3ab6",
			"revisionTime": "2017-12-11T20:45:21Z"
		},
		{
			"checksumSHA1": "RcrB7tgYS/GMW4QrwVdMOTNqIU8=",
			"path": "golang.org/x/net/idna",
			"revision": "d866cfc389cec985d6fda2859936a575a55a3ab6",
			"revisionTime": "2017-12-11T20:45:21Z"
		},
		{
			"checksumSHA1": "UxahDzW2v4mf/+aFxruuupaoIwo=",
			"path": "golang.org/x/net/internal/timeseries",
			"revision": "d866cfc389cec985d6fda2859936a575a55a3ab6",
			"revisionTime": "2017-12-11T20:45:21Z"
		},
		{
			"checksumSHA1": "3xyuaSNmClqG4YWC7g0isQIbUTc=",
			"path": "golang.org/x/net/lex/httplex",
			"revision": "d866cfc389cec985d6fda2859936a575a55a3ab6",
			"revisionTime": "2017-12-11T20:45:21Z"
		},
		{
			"checksumSHA1": "u/r66lwYfgg682u5hZG7/E7+VCY=",
			"path": "golang.org/x/net/trace",
			"revision": "d866cfc389cec985d6fda2859936a575a55a3ab6",
			"revisionTime": "2017-12-11T20:45:21Z"
=======
			"checksumSHA1": "RcrB7tgYS/GMW4QrwVdMOTNqIU8=",
			"path": "golang.org/x/net/idna",
			"revision": "5ccada7d0a7ba9aeb5d3aca8d3501b4c2a509fec",
			"revisionTime": "2018-01-12T01:53:59Z"
>>>>>>> 526abe27
		},
		{
			"checksumSHA1": "7EZyXN0EmZLgGxZxK01IJua4c8o=",
			"path": "golang.org/x/net/websocket",
			"revision": "b4690f45fa1cafc47b1c280c2e75116efe40cc13",
			"revisionTime": "2017-02-15T08:41:58Z"
		},
		{
			"checksumSHA1": "Q3g8HIIMJru1/XWmThIyVP7Dp/g=",
			"path": "golang.org/x/oauth2",
			"revision": "09bba2746c7d9b3181efc10fdb29c59c582f4eb1",
			"revisionTime": "2017-12-13T14:17:04Z"
		},
		{
			"checksumSHA1": "JTBn9MQUhwHtjwv7rC9Zg4KRN7g=",
			"path": "golang.org/x/oauth2/google",
			"revision": "09bba2746c7d9b3181efc10fdb29c59c582f4eb1",
			"revisionTime": "2017-12-13T14:17:04Z"
		},
		{
			"checksumSHA1": "r88yZrch2fnJ/qXtfb9yfvZdZsM=",
			"path": "golang.org/x/oauth2/internal",
			"revision": "09bba2746c7d9b3181efc10fdb29c59c582f4eb1",
			"revisionTime": "2017-12-13T14:17:04Z"
		},
		{
			"checksumSHA1": "huVltYnXdRFDJLgp/ZP9IALzG7g=",
			"path": "golang.org/x/oauth2/jws",
			"revision": "09bba2746c7d9b3181efc10fdb29c59c582f4eb1",
			"revisionTime": "2017-12-13T14:17:04Z"
		},
		{
			"checksumSHA1": "/eV4E08BY+f1ZikiR7OOMJAj3m0=",
			"path": "golang.org/x/oauth2/jwt",
			"revision": "09bba2746c7d9b3181efc10fdb29c59c582f4eb1",
			"revisionTime": "2017-12-13T14:17:04Z"
		},
		{
			"checksumSHA1": "4TEYFKrAUuwBMqExjQBsnf/CgjQ=",
			"path": "golang.org/x/sync/syncmap",
			"revision": "f52d1811a62927559de87708c8913c1650ce4f26",
			"revisionTime": "2017-05-17T20:25:26Z"
		},
		{
			"checksumSHA1": "r1jWq0V3AI5DLN0aCnXXMH/is9Q=",
			"path": "golang.org/x/sys/unix",
			"revision": "1e2299c37cc91a509f1b12369872d27be0ce98a6",
			"revisionTime": "2017-11-09T13:50:42Z"
		},
		{
			"checksumSHA1": "ck5uxoEeMDUL/QqPvGvBmcbsJzg=",
			"path": "golang.org/x/sys/windows",
			"revision": "1e2299c37cc91a509f1b12369872d27be0ce98a6",
			"revisionTime": "2017-11-09T13:50:42Z"
		},
		{
			"checksumSHA1": "Mr4ur60bgQJnQFfJY0dGtwWwMPE=",
			"path": "golang.org/x/text/encoding",
			"revision": "85c29909967d7f171f821e7a42e7b7af76fb9598",
			"revisionTime": "2017-02-11T12:01:23Z"
		},
		{
			"checksumSHA1": "3VrGQv2Z1t3JhwzGDLCz7DvnowA=",
			"path": "golang.org/x/text/encoding/charmap",
			"revision": "85c29909967d7f171f821e7a42e7b7af76fb9598",
			"revisionTime": "2017-02-11T12:01:23Z"
		},
		{
			"checksumSHA1": "8TGdZF55Q7PEu82rD7WG3C8ikhA=",
			"path": "golang.org/x/text/encoding/htmlindex",
			"revision": "85c29909967d7f171f821e7a42e7b7af76fb9598",
			"revisionTime": "2017-02-11T12:01:23Z"
		},
		{
			"checksumSHA1": "zeHyHebIZl1tGuwGllIhjfci+wI=",
			"path": "golang.org/x/text/encoding/internal",
			"revision": "85c29909967d7f171f821e7a42e7b7af76fb9598",
			"revisionTime": "2017-02-11T12:01:23Z"
		},
		{
			"checksumSHA1": "/108BuAIqv6xdIw1mi27RnopKak=",
			"path": "golang.org/x/text/encoding/internal/identifier",
			"revision": "85c29909967d7f171f821e7a42e7b7af76fb9598",
			"revisionTime": "2017-02-11T12:01:23Z"
		},
		{
			"checksumSHA1": "HeZV82ktrmgyAaYLtNFS0qYgspI=",
			"path": "golang.org/x/text/encoding/japanese",
			"revision": "85c29909967d7f171f821e7a42e7b7af76fb9598",
			"revisionTime": "2017-02-11T12:01:23Z"
		},
		{
			"checksumSHA1": "8y87WJz3OkDWtPCIXxJcYpo+OY8=",
			"path": "golang.org/x/text/encoding/korean",
			"revision": "85c29909967d7f171f821e7a42e7b7af76fb9598",
			"revisionTime": "2017-02-11T12:01:23Z"
		},
		{
			"checksumSHA1": "WYfmebIyX5Zae8NUfu9PsQjQff0=",
			"path": "golang.org/x/text/encoding/simplifiedchinese",
			"revision": "85c29909967d7f171f821e7a42e7b7af76fb9598",
			"revisionTime": "2017-02-11T12:01:23Z"
		},
		{
			"checksumSHA1": "KKqYmi6fxt3r3uo4lExss2yTMbs=",
			"path": "golang.org/x/text/encoding/traditionalchinese",
			"revision": "85c29909967d7f171f821e7a42e7b7af76fb9598",
			"revisionTime": "2017-02-11T12:01:23Z"
		},
		{
			"checksumSHA1": "G9LfJI9gySazd+MyyC6QbTHx4to=",
			"path": "golang.org/x/text/encoding/unicode",
			"revision": "85c29909967d7f171f821e7a42e7b7af76fb9598",
			"revisionTime": "2017-02-11T12:01:23Z"
		},
		{
			"checksumSHA1": "hyNCcTwMQnV6/MK8uUW9E5H0J0M=",
			"path": "golang.org/x/text/internal/tag",
			"revision": "85c29909967d7f171f821e7a42e7b7af76fb9598",
			"revisionTime": "2017-02-11T12:01:23Z"
		},
		{
			"checksumSHA1": "Qk7dljcrEK1BJkAEZguxAbG9dSo=",
			"path": "golang.org/x/text/internal/utf8internal",
			"revision": "85c29909967d7f171f821e7a42e7b7af76fb9598",
			"revisionTime": "2017-02-11T12:01:23Z"
		},
		{
			"checksumSHA1": "euHabPKoKBA1T8PJWKTxjPoIDhc=",
			"path": "golang.org/x/text/language",
			"revision": "85c29909967d7f171f821e7a42e7b7af76fb9598",
			"revisionTime": "2017-02-11T12:01:23Z"
		},
		{
			"checksumSHA1": "IV4MN7KGBSocu/5NR3le3sxup4Y=",
			"path": "golang.org/x/text/runes",
			"revision": "85c29909967d7f171f821e7a42e7b7af76fb9598",
			"revisionTime": "2017-02-11T12:01:23Z"
		},
		{
			"checksumSHA1": "CbpjEkkOeh0fdM/V8xKDdI0AA88=",
			"path": "golang.org/x/text/secure/bidirule",
<<<<<<< HEAD
			"revision": "c4d099d611ac3ded35360abf03581e13d91c828f",
			"revisionTime": "2017-12-11T12:26:16Z"
=======
			"revision": "e19ae1496984b1c655b8044a65c0300a3c878dd3",
			"revisionTime": "2017-12-24T20:31:28Z"
>>>>>>> 526abe27
		},
		{
			"checksumSHA1": "ziMb9+ANGRJSSIuxYdRbA+cDRBQ=",
			"path": "golang.org/x/text/transform",
			"revision": "85c29909967d7f171f821e7a42e7b7af76fb9598",
			"revisionTime": "2017-02-11T12:01:23Z"
		},
		{
			"checksumSHA1": "w8kDfZ1Ug+qAcVU0v8obbu3aDOY=",
			"path": "golang.org/x/text/unicode/bidi",
<<<<<<< HEAD
			"revision": "c4d099d611ac3ded35360abf03581e13d91c828f",
			"revisionTime": "2017-12-11T12:26:16Z"
=======
			"revision": "e19ae1496984b1c655b8044a65c0300a3c878dd3",
			"revisionTime": "2017-12-24T20:31:28Z"
>>>>>>> 526abe27
		},
		{
			"checksumSHA1": "BCNYmf4Ek93G4lk5x3ucNi/lTwA=",
			"path": "golang.org/x/text/unicode/norm",
<<<<<<< HEAD
			"revision": "c4d099d611ac3ded35360abf03581e13d91c828f",
			"revisionTime": "2017-12-11T12:26:16Z"
=======
			"revision": "e19ae1496984b1c655b8044a65c0300a3c878dd3",
			"revisionTime": "2017-12-24T20:31:28Z"
>>>>>>> 526abe27
		},
		{
			"checksumSHA1": "ikor+YKJu2eKwyFteBWhsb8IGy8=",
			"path": "golang.org/x/tools/go/ast/astutil",
			"revision": "be0fcc31ae2332374e800dfff29b721c585b35df",
			"revisionTime": "2016-11-04T18:56:24Z"
		},
		{
			"checksumSHA1": "2ko3hvt1vrfwG+p7SLW+zqDEeV4=",
			"path": "golang.org/x/tools/imports",
			"revision": "be0fcc31ae2332374e800dfff29b721c585b35df",
			"revisionTime": "2016-11-04T18:56:24Z"
		},
		{
			"checksumSHA1": "BWKmb7kGYbfbvXO6E7tCpTh9zKE=",
			"path": "google.golang.org/api/googleapi",
			"revision": "7219ace1c3535de1864b2706ea9397ad2d269f07",
			"revisionTime": "2017-12-14T00:03:52Z"
		},
		{
			"checksumSHA1": "1K0JxrUfDqAB3MyRiU1LKjfHyf4=",
			"path": "google.golang.org/api/googleapi/internal/uritemplates",
			"revision": "7219ace1c3535de1864b2706ea9397ad2d269f07",
			"revisionTime": "2017-12-14T00:03:52Z"
		},
		{
			"checksumSHA1": "CpjSGeyQJbLLPxVl/CWs5o9p+jU=",
			"path": "google.golang.org/api/internal",
			"revision": "7219ace1c3535de1864b2706ea9397ad2d269f07",
			"revisionTime": "2017-12-14T00:03:52Z"
		},
		{
			"checksumSHA1": "HXuMQALvqd+ZLG0pC1l7gX8nNyE=",
			"path": "google.golang.org/api/iterator",
			"revision": "7219ace1c3535de1864b2706ea9397ad2d269f07",
			"revisionTime": "2017-12-14T00:03:52Z"
		},
		{
			"checksumSHA1": "Z9LQvCPO0WV9PdjgIXlfVOGZRlM=",
			"path": "google.golang.org/api/option",
			"revision": "7219ace1c3535de1864b2706ea9397ad2d269f07",
			"revisionTime": "2017-12-14T00:03:52Z"
		},
		{
			"checksumSHA1": "aCztDqR0dcYCRMQd2/stuphdl4A=",
			"path": "google.golang.org/api/transport/grpc",
			"revision": "7219ace1c3535de1864b2706ea9397ad2d269f07",
			"revisionTime": "2017-12-14T00:03:52Z"
		},
		{
			"checksumSHA1": "QoM8iwt2FVbTHR+Lav3dXmEu/7o=",
			"path": "google.golang.org/appengine",
			"revision": "5bee14b453b4c71be47ec1781b0fa61c2ea182db",
			"revisionTime": "2017-12-12T22:30:47Z"
		},
		{
			"checksumSHA1": "NA+ebc/RfKLZ+wxPs3lRn94H3gA=",
			"path": "google.golang.org/appengine/internal",
			"revision": "5bee14b453b4c71be47ec1781b0fa61c2ea182db",
			"revisionTime": "2017-12-12T22:30:47Z"
		},
		{
			"checksumSHA1": "x6Thdfyasqd68dWZWqzWWeIfAfI=",
			"path": "google.golang.org/appengine/internal/app_identity",
			"revision": "5bee14b453b4c71be47ec1781b0fa61c2ea182db",
			"revisionTime": "2017-12-12T22:30:47Z"
		},
		{
			"checksumSHA1": "TsNO8P0xUlLNyh3Ic/tzSp/fDWM=",
			"path": "google.golang.org/appengine/internal/base",
			"revision": "5bee14b453b4c71be47ec1781b0fa61c2ea182db",
			"revisionTime": "2017-12-12T22:30:47Z"
		},
		{
			"checksumSHA1": "5QsV5oLGSfKZqTCVXP6NRz5T4Tw=",
			"path": "google.golang.org/appengine/internal/datastore",
			"revision": "5bee14b453b4c71be47ec1781b0fa61c2ea182db",
			"revisionTime": "2017-12-12T22:30:47Z"
		},
		{
			"checksumSHA1": "Gep2T9zmVYV8qZfK2gu3zrmG6QE=",
			"path": "google.golang.org/appengine/internal/log",
			"revision": "5bee14b453b4c71be47ec1781b0fa61c2ea182db",
			"revisionTime": "2017-12-12T22:30:47Z"
		},
		{
			"checksumSHA1": "eLZVX1EHLclFtQnjDIszsdyWRHo=",
			"path": "google.golang.org/appengine/internal/modules",
			"revision": "5bee14b453b4c71be47ec1781b0fa61c2ea182db",
			"revisionTime": "2017-12-12T22:30:47Z"
		},
		{
			"checksumSHA1": "a1XY7rz3BieOVqVI2Et6rKiwQCk=",
			"path": "google.golang.org/appengine/internal/remote_api",
			"revision": "5bee14b453b4c71be47ec1781b0fa61c2ea182db",
			"revisionTime": "2017-12-12T22:30:47Z"
		},
		{
			"checksumSHA1": "VA88sOHmVuIslrbHaWx9yEvjGjM=",
			"path": "google.golang.org/appengine/internal/socket",
			"revision": "5bee14b453b4c71be47ec1781b0fa61c2ea182db",
			"revisionTime": "2017-12-12T22:30:47Z"
		},
		{
			"checksumSHA1": "QtAbHtHmDzcf6vOV9eqlCpKgjiw=",
			"path": "google.golang.org/appengine/internal/urlfetch",
			"revision": "5bee14b453b4c71be47ec1781b0fa61c2ea182db",
			"revisionTime": "2017-12-12T22:30:47Z"
		},
		{
			"checksumSHA1": "MharNMGnQusRPdmBYXDxz2cCHPU=",
			"path": "google.golang.org/appengine/socket",
			"revision": "5bee14b453b4c71be47ec1781b0fa61c2ea182db",
			"revisionTime": "2017-12-12T22:30:47Z"
		},
		{
			"checksumSHA1": "akOV9pYnCbcPA8wJUutSQVibdyg=",
			"path": "google.golang.org/appengine/urlfetch",
			"revision": "5bee14b453b4c71be47ec1781b0fa61c2ea182db",
			"revisionTime": "2017-12-12T22:30:47Z"
		},
		{
			"checksumSHA1": "B22iMMY2vi1Q9kseWb/ZznpW8lQ=",
			"path": "google.golang.org/genproto/googleapis/api/annotations",
			"revision": "a8101f21cf983e773d0c1133ebc5424792003214",
			"revisionTime": "2017-12-12T23:19:43Z"
		},
		{
			"checksumSHA1": "QFZ5WX6UXVZ6xJHfVkFt1OWTtnU=",
			"path": "google.golang.org/genproto/googleapis/datastore/v1",
			"revision": "a8101f21cf983e773d0c1133ebc5424792003214",
			"revisionTime": "2017-12-12T23:19:43Z"
		},
		{
			"checksumSHA1": "Tc3BU26zThLzcyqbVtiSEp7EpU8=",
			"path": "google.golang.org/genproto/googleapis/rpc/status",
			"revision": "a8101f21cf983e773d0c1133ebc5424792003214",
			"revisionTime": "2017-12-12T23:19:43Z"
		},
		{
			"checksumSHA1": "rPTp+eniSenSXN2nZU0Di5bSXJA=",
			"path": "google.golang.org/genproto/googleapis/type/latlng",
			"revision": "a8101f21cf983e773d0c1133ebc5424792003214",
			"revisionTime": "2017-12-12T23:19:43Z"
		},
		{
			"checksumSHA1": "cWaJPKi57QDZVv9SbVLeKOk8Kgk=",
			"path": "google.golang.org/grpc",
			"revision": "8fba5fc8fd4073dd1452d6b2c7335030848a41b1",
			"revisionTime": "2017-12-14T00:09:49Z"
		},
		{
			"checksumSHA1": "qkqcMp2ECAtqJDCO13G+qe6ihTc=",
			"path": "google.golang.org/grpc/balancer",
			"revision": "8fba5fc8fd4073dd1452d6b2c7335030848a41b1",
			"revisionTime": "2017-12-14T00:09:49Z"
		},
		{
			"checksumSHA1": "CPWX/IgaQSR3+78j4sPrvHNkW+U=",
			"path": "google.golang.org/grpc/balancer/base",
			"revision": "8fba5fc8fd4073dd1452d6b2c7335030848a41b1",
			"revisionTime": "2017-12-14T00:09:49Z"
		},
		{
			"checksumSHA1": "dgsesZr1kWAbuOMpgf/5bJrZan8=",
			"path": "google.golang.org/grpc/balancer/roundrobin",
			"revision": "8fba5fc8fd4073dd1452d6b2c7335030848a41b1",
			"revisionTime": "2017-12-14T00:09:49Z"
		},
		{
			"checksumSHA1": "bfmh2m3qW8bb6qpfS/D4Wcl4hZE=",
			"path": "google.golang.org/grpc/codes",
			"revision": "8fba5fc8fd4073dd1452d6b2c7335030848a41b1",
			"revisionTime": "2017-12-14T00:09:49Z"
		},
		{
			"checksumSHA1": "XH2WYcDNwVO47zYShREJjcYXm0Y=",
			"path": "google.golang.org/grpc/connectivity",
			"revision": "8fba5fc8fd4073dd1452d6b2c7335030848a41b1",
			"revisionTime": "2017-12-14T00:09:49Z"
		},
		{
			"checksumSHA1": "4DnDX81AOSyVP3UJ5tQmlNcG1MI=",
			"path": "google.golang.org/grpc/credentials",
			"revision": "8fba5fc8fd4073dd1452d6b2c7335030848a41b1",
			"revisionTime": "2017-12-14T00:09:49Z"
		},
		{
			"checksumSHA1": "QbufP1o0bXrtd5XecqdRCK/Vl0M=",
			"path": "google.golang.org/grpc/credentials/oauth",
			"revision": "8fba5fc8fd4073dd1452d6b2c7335030848a41b1",
			"revisionTime": "2017-12-14T00:09:49Z"
		},
		{
			"checksumSHA1": "9DImIDqmAMPO24loHJ77UVJTDxQ=",
			"path": "google.golang.org/grpc/encoding",
			"revision": "8fba5fc8fd4073dd1452d6b2c7335030848a41b1",
			"revisionTime": "2017-12-14T00:09:49Z"
		},
		{
			"checksumSHA1": "H7SuPUqbPcdbNqgl+k3ohuwMAwE=",
			"path": "google.golang.org/grpc/grpclb/grpc_lb_v1/messages",
			"revision": "8fba5fc8fd4073dd1452d6b2c7335030848a41b1",
			"revisionTime": "2017-12-14T00:09:49Z"
		},
		{
			"checksumSHA1": "ntHev01vgZgeIh5VFRmbLx/BSTo=",
			"path": "google.golang.org/grpc/grpclog",
			"revision": "8fba5fc8fd4073dd1452d6b2c7335030848a41b1",
			"revisionTime": "2017-12-14T00:09:49Z"
		},
		{
			"checksumSHA1": "Qvf3zdmRCSsiM/VoBv0qB/naHtU=",
			"path": "google.golang.org/grpc/internal",
			"revision": "8fba5fc8fd4073dd1452d6b2c7335030848a41b1",
			"revisionTime": "2017-12-14T00:09:49Z"
		},
		{
			"checksumSHA1": "hcuHgKp8W0wIzoCnNfKI8NUss5o=",
			"path": "google.golang.org/grpc/keepalive",
			"revision": "8fba5fc8fd4073dd1452d6b2c7335030848a41b1",
			"revisionTime": "2017-12-14T00:09:49Z"
		},
		{
			"checksumSHA1": "KeUmTZV+2X46C49cKyjp+xM7fvw=",
			"path": "google.golang.org/grpc/metadata",
			"revision": "8fba5fc8fd4073dd1452d6b2c7335030848a41b1",
			"revisionTime": "2017-12-14T00:09:49Z"
		},
		{
			"checksumSHA1": "5dwF592DPvhF2Wcex3m7iV6aGRQ=",
			"path": "google.golang.org/grpc/naming",
			"revision": "8fba5fc8fd4073dd1452d6b2c7335030848a41b1",
			"revisionTime": "2017-12-14T00:09:49Z"
		},
		{
			"checksumSHA1": "n5EgDdBqFMa2KQFhtl+FF/4gIFo=",
			"path": "google.golang.org/grpc/peer",
			"revision": "8fba5fc8fd4073dd1452d6b2c7335030848a41b1",
			"revisionTime": "2017-12-14T00:09:49Z"
		},
		{
			"checksumSHA1": "y8Ta+ctMP9CUTiPyPyxiD154d8w=",
			"path": "google.golang.org/grpc/resolver",
			"revision": "8fba5fc8fd4073dd1452d6b2c7335030848a41b1",
			"revisionTime": "2017-12-14T00:09:49Z"
		},
		{
			"checksumSHA1": "WpWF+bDzObsHf+bjoGpb/abeFxo=",
			"path": "google.golang.org/grpc/resolver/dns",
			"revision": "8fba5fc8fd4073dd1452d6b2c7335030848a41b1",
			"revisionTime": "2017-12-14T00:09:49Z"
		},
		{
			"checksumSHA1": "+JzDc+wsEWeYhqsKV4AzAK14SZg=",
			"path": "google.golang.org/grpc/resolver/manual",
			"revision": "8fba5fc8fd4073dd1452d6b2c7335030848a41b1",
			"revisionTime": "2017-12-14T00:09:49Z"
		},
		{
			"checksumSHA1": "zs9M4xE8Lyg4wvuYvR00XoBxmuw=",
			"path": "google.golang.org/grpc/resolver/passthrough",
			"revision": "8fba5fc8fd4073dd1452d6b2c7335030848a41b1",
			"revisionTime": "2017-12-14T00:09:49Z"
		},
		{
			"checksumSHA1": "G9lgXNi7qClo5sM2s6TbTHLFR3g=",
			"path": "google.golang.org/grpc/stats",
			"revision": "8fba5fc8fd4073dd1452d6b2c7335030848a41b1",
			"revisionTime": "2017-12-14T00:09:49Z"
		},
		{
			"checksumSHA1": "3Dwz4RLstDHMPyDA7BUsYe+JP4w=",
			"path": "google.golang.org/grpc/status",
			"revision": "8fba5fc8fd4073dd1452d6b2c7335030848a41b1",
			"revisionTime": "2017-12-14T00:09:49Z"
		},
		{
			"checksumSHA1": "qvArRhlrww5WvRmbyMF2mUfbJew=",
			"path": "google.golang.org/grpc/tap",
			"revision": "8fba5fc8fd4073dd1452d6b2c7335030848a41b1",
			"revisionTime": "2017-12-14T00:09:49Z"
		},
		{
			"checksumSHA1": "V54JUtk3hcFKViz4Y1K+4ZQkgMA=",
			"path": "google.golang.org/grpc/transport",
			"revision": "8fba5fc8fd4073dd1452d6b2c7335030848a41b1",
			"revisionTime": "2017-12-14T00:09:49Z"
		},
		{
			"checksumSHA1": "CEFTYXtWmgSh+3Ik1NmDaJcz4E0=",
			"path": "gopkg.in/check.v1",
			"revision": "20d25e2804050c1cd24a7eea1e7a6447dd0e74ec",
			"revisionTime": "2016-12-08T18:13:25Z"
		},
		{
<<<<<<< HEAD
			"checksumSHA1": "P8yR+xObqoPUA4fcLFV2eGNNSWc=",
			"path": "gopkg.in/fatih/pool.v2",
			"revision": "010e0b745d12eaf8426c95f9c3924d81dd0b668f",
			"revisionTime": "2017-10-10T08:14:17Z"
		},
		{
			"checksumSHA1": "NGg7/qIJVUfXi7xnEyyDLocdi6Y=",
			"path": "gopkg.in/fatih/set.v0",
			"revision": "27c40922c40b43fe04554d8223a402af3ea333f3",
			"revisionTime": "2014-12-10T08:48:24Z"
		},
		{
			"checksumSHA1": "BHGg/qtOLaMJt9tNO8pF3FE187I=",
			"path": "gopkg.in/gorethink/gorethink.v3",
			"revision": "7f5bdfd858bb064d80559b2a32b86669c5de5d3b",
			"revisionTime": "2017-09-28T17:27:53Z"
		},
		{
			"checksumSHA1": "yjQTriVMAzKdR8CKhDFQMbgrFvg=",
			"path": "gopkg.in/gorethink/gorethink.v3/encoding",
			"revision": "7f5bdfd858bb064d80559b2a32b86669c5de5d3b",
			"revisionTime": "2017-09-28T17:27:53Z"
		},
		{
			"checksumSHA1": "aWKVb1QHxeor0el0wybSLEd4pBc=",
			"path": "gopkg.in/gorethink/gorethink.v3/ql2",
			"revision": "7f5bdfd858bb064d80559b2a32b86669c5de5d3b",
			"revisionTime": "2017-09-28T17:27:53Z"
		},
		{
			"checksumSHA1": "E5k29XlUCWLvucxkOimNHtozB7g=",
			"path": "gopkg.in/gorethink/gorethink.v3/types",
			"revision": "7f5bdfd858bb064d80559b2a32b86669c5de5d3b",
			"revisionTime": "2017-09-28T17:27:53Z"
		},
		{
=======
>>>>>>> 526abe27
			"checksumSHA1": "DQXNV0EivoHm4q+bkdahYXrjjfE=",
			"path": "gopkg.in/karalabe/cookiejar.v2/collections/prque",
			"revision": "8dcd6a7f4951f6ff3ee9cbb919a06d8925822e57",
			"revisionTime": "2015-07-24T13:16:13Z"
		},
		{
			"checksumSHA1": "0xgs8lwcWLUffemlj+SsgKlxvDU=",
			"path": "gopkg.in/natefinch/npipe.v2",
			"revision": "c1b8fa8bdccecb0b8db834ee0b92fdbcfa606dd6",
			"revisionTime": "2016-06-21T03:49:01Z"
		},
		{
			"checksumSHA1": "vndxs5Tv09/8S+Dr2PBAiM557lI=",
			"path": "gopkg.in/olebedev/go-duktape.v3",
			"revision": "abf0ba0be5d5d36b1f9266463cc320b9a5ab224e",
			"revisionTime": "2018-03-02T12:15:09Z"
		},
		{
			"checksumSHA1": "4BwmmgQUhWtizsR2soXND0nqZ1I=",
			"path": "gopkg.in/sourcemap.v1",
			"revision": "6e83acea0053641eff084973fee085f0c193c61a",
			"revisionTime": "2017-02-13T14:20:43Z"
		},
		{
			"checksumSHA1": "GDXPA04g0Dfwu2w++JiOKkYuZEc=",
			"path": "gopkg.in/sourcemap.v1/base64vlq",
			"revision": "6e83acea0053641eff084973fee085f0c193c61a",
			"revisionTime": "2017-02-13T14:20:43Z"
		},
		{
			"checksumSHA1": "Yx1MU40fyGe7hhqW9+dkv8kXa60=",
			"path": "gopkg.in/urfave/cli.v1",
			"revision": "cfb38830724cc34fedffe9a2a29fb54fa9169cd1",
			"revisionTime": "2017-08-11T01:42:03Z"
		}
	],
	"rootPath": "go-ethereum"
}<|MERGE_RESOLUTION|>--- conflicted
+++ resolved
@@ -3,18 +3,6 @@
 	"ignore": "test",
 	"package": [
 		{
-			"path": "appengine",
-			"revision": ""
-		},
-		{
-			"path": "appengine_internal",
-			"revision": ""
-		},
-		{
-			"path": "appengine_internal/base",
-			"revision": ""
-		},
-		{
 			"checksumSHA1": "b5bkSc2hlmUV7PlLY6JlLwiJpiE=",
 			"path": "bazil.org/fuse",
 			"revision": "371fbbdaa8987b715bdd21d6adc4c9b20155f748",
@@ -33,42 +21,6 @@
 			"revisionTime": "2016-08-11T21:22:31Z"
 		},
 		{
-			"checksumSHA1": "AH7jcN7pvaPDU6UjHdpT081DDGk=",
-			"path": "cloud.google.com/go/compute/metadata",
-			"revision": "d6b2b1505895f2e46550bf03316dfb0d46a70581",
-			"revisionTime": "2017-12-14T00:00:22Z"
-		},
-		{
-			"checksumSHA1": "dFTUSYb9XNpzO5HnUmcSkZfWW7Q=",
-			"path": "cloud.google.com/go/datastore",
-			"revision": "d6b2b1505895f2e46550bf03316dfb0d46a70581",
-			"revisionTime": "2017-12-14T00:00:22Z"
-		},
-		{
-			"checksumSHA1": "+2A2Mazq65iiT8xIDgSh5cypBSQ=",
-			"path": "cloud.google.com/go/internal",
-			"revision": "d6b2b1505895f2e46550bf03316dfb0d46a70581",
-			"revisionTime": "2017-12-14T00:00:22Z"
-		},
-		{
-			"checksumSHA1": "CgYouHISABypWPadYPFgAzuv8MU=",
-			"path": "cloud.google.com/go/internal/atomiccache",
-			"revision": "d6b2b1505895f2e46550bf03316dfb0d46a70581",
-			"revisionTime": "2017-12-14T00:00:22Z"
-		},
-		{
-			"checksumSHA1": "0YLwL10LdXwVsF/eNYZ0w6pF300=",
-			"path": "cloud.google.com/go/internal/fields",
-			"revision": "d6b2b1505895f2e46550bf03316dfb0d46a70581",
-			"revisionTime": "2017-12-14T00:00:22Z"
-		},
-		{
-			"checksumSHA1": "lzik3Y+95WGodN3AHN/ZS+WF5x4=",
-			"path": "cloud.google.com/go/internal/version",
-			"revision": "d6b2b1505895f2e46550bf03316dfb0d46a70581",
-			"revisionTime": "2017-12-14T00:00:22Z"
-		},
-		{
 			"checksumSHA1": "24EW3PGLGVSy/5joAOZdHzN/S2E=",
 			"path": "github.com/Azure/azure-storage-go",
 			"revision": "12ccaadb081cdd217702067d28da9a7ff4305239",
@@ -111,41 +63,16 @@
 			"revisionTime": "2017-11-28T15:02:46Z"
 		},
 		{
-			"checksumSHA1": "hTThB1Cw2ue02RD5Oig4eu1Dkzk=",
-			"path": "github.com/cenkalti/backoff",
-			"revision": "309aa717adbf351e92864cbedf9cca0b769a4b5a",
-			"revisionTime": "2017-10-07T11:45:50Z"
-		},
-		{
 			"checksumSHA1": "cDMtzKmdTx4CcIpP4broa+16X9g=",
 			"path": "github.com/cespare/cp",
 			"revision": "165db2f241fd235aec29ba6d9b1ccd5f1c14637c",
 			"revisionTime": "2015-01-22T07:26:53Z"
 		},
 		{
-<<<<<<< HEAD
-			"checksumSHA1": "1/Kf0ihi6RtfNt0JjAtZLKvfqJY=",
-			"path": "github.com/cupcake/rdb",
-			"revision": "43ba34106c765f2111c0dc7b74cdf8ee437411e0",
-			"revisionTime": "2016-08-25T15:38:14Z"
-		},
-		{
-			"checksumSHA1": "vAbNAfcRbUYe8mO/t/C2266gvxc=",
-			"path": "github.com/cupcake/rdb/crc64",
-			"revision": "43ba34106c765f2111c0dc7b74cdf8ee437411e0",
-			"revisionTime": "2016-08-25T15:38:14Z"
-		},
-		{
-			"checksumSHA1": "o5qerv7LDJ8gdbTaSCDExSrUZIM=",
-			"path": "github.com/cupcake/rdb/nopdecoder",
-			"revision": "43ba34106c765f2111c0dc7b74cdf8ee437411e0",
-			"revisionTime": "2016-08-25T15:38:14Z"
-=======
 			"checksumSHA1": "7gK+lSShSu1NRw83/A95BcgMqsI=",
 			"path": "github.com/codahale/hdrhistogram",
 			"revision": "3a0bb77429bd3a61596f5e8a3172445844342120",
 			"revisionTime": "2016-10-10T02:54:55Z"
->>>>>>> 526abe27
 		},
 		{
 			"checksumSHA1": "dvabztWVQX8f6oMLRyv4dLH+TGY=",
@@ -214,42 +141,6 @@
 			"revisionTime": "2017-01-17T22:23:42Z"
 		},
 		{
-			"checksumSHA1": "VXeS+lMPK7fHbRLNxLgx3WCb+DI=",
-			"path": "github.com/go-redis/redis",
-			"revision": "2c11cbf01afb690650ad9b115e2c19f521c85201",
-			"revisionTime": "2018-01-25T08:05:55Z"
-		},
-		{
-			"checksumSHA1": "Gq7KK0WW5C4L0dlMLyCcDpO2eF8=",
-			"path": "github.com/go-redis/redis/internal",
-			"revision": "2c11cbf01afb690650ad9b115e2c19f521c85201",
-			"revisionTime": "2018-01-25T08:05:55Z"
-		},
-		{
-			"checksumSHA1": "GQZsUVg/+6UpQAYpc4luMvMutSI=",
-			"path": "github.com/go-redis/redis/internal/consistenthash",
-			"revision": "2c11cbf01afb690650ad9b115e2c19f521c85201",
-			"revisionTime": "2018-01-25T08:05:55Z"
-		},
-		{
-			"checksumSHA1": "GE9tg94JwCzMbBwn3Q2LaFs5Rx0=",
-			"path": "github.com/go-redis/redis/internal/hashtag",
-			"revision": "2c11cbf01afb690650ad9b115e2c19f521c85201",
-			"revisionTime": "2018-01-25T08:05:55Z"
-		},
-		{
-			"checksumSHA1": "AtcctlDri3zLh6U5sDnT4NULEtw=",
-			"path": "github.com/go-redis/redis/internal/pool",
-			"revision": "2c11cbf01afb690650ad9b115e2c19f521c85201",
-			"revisionTime": "2018-01-25T08:05:55Z"
-		},
-		{
-			"checksumSHA1": "mfVuPZ75Jgnt2olOTV5qLwn7uG4=",
-			"path": "github.com/go-redis/redis/internal/proto",
-			"revision": "2c11cbf01afb690650ad9b115e2c19f521c85201",
-			"revisionTime": "2018-01-25T08:05:55Z"
-		},
-		{
 			"checksumSHA1": "gxV/cPPLkByTdY8y172t7v4qcZA=",
 			"path": "github.com/go-ole/go-ole",
 			"revision": "a41e3c4b706f6ae8dfbff342b06e40fa4d2d0506",
@@ -280,58 +171,10 @@
 			"revisionTime": "2017-07-26T21:28:29Z"
 		},
 		{
-			"checksumSHA1": "VfkiItDBFFkZluaAMAzJipDXNBY=",
-			"path": "github.com/golang/protobuf/ptypes",
-			"revision": "1e59b77b52bf8e4b449a57e6f79f21226d571845",
-			"revisionTime": "2017-11-13T18:07:20Z"
-		},
-		{
-			"checksumSHA1": "UB9scpDxeFjQe5tEthuR4zCLRu4=",
-			"path": "github.com/golang/protobuf/ptypes/any",
-			"revision": "1e59b77b52bf8e4b449a57e6f79f21226d571845",
-			"revisionTime": "2017-11-13T18:07:20Z"
-		},
-		{
-			"checksumSHA1": "hUjAj0dheFVDl84BAnSWj9qy2iY=",
-			"path": "github.com/golang/protobuf/ptypes/duration",
-			"revision": "1e59b77b52bf8e4b449a57e6f79f21226d571845",
-			"revisionTime": "2017-11-13T18:07:20Z"
-		},
-		{
-			"checksumSHA1": "Ylq6kq3KWBy6mu68oyEwenhNMdg=",
-			"path": "github.com/golang/protobuf/ptypes/struct",
-			"revision": "1e59b77b52bf8e4b449a57e6f79f21226d571845",
-			"revisionTime": "2017-11-13T18:07:20Z"
-		},
-		{
-			"checksumSHA1": "O2ItP5rmfrgxPufhjJXbFlXuyL8=",
-			"path": "github.com/golang/protobuf/ptypes/timestamp",
-			"revision": "1e59b77b52bf8e4b449a57e6f79f21226d571845",
-			"revisionTime": "2017-11-13T18:07:20Z"
-		},
-		{
-			"checksumSHA1": "kcdAvzEm6mbIP7E/2+yBVwcSTbY=",
-			"path": "github.com/golang/protobuf/ptypes/wrappers",
-			"revision": "1e59b77b52bf8e4b449a57e6f79f21226d571845",
-			"revisionTime": "2017-11-13T18:07:20Z"
-		},
-		{
 			"checksumSHA1": "p/8vSviYF91gFflhrt5vkyksroo=",
 			"path": "github.com/golang/snappy",
 			"revision": "553a641470496b2327abcac10b36396bd98e45c9",
 			"revisionTime": "2017-02-15T23:32:05Z"
-		},
-		{
-			"checksumSHA1": "y1/eOdw+BOXCuT83J7mP3ReXaf8=",
-			"path": "github.com/googleapis/gax-go",
-			"revision": "317e0006254c44a0ac427cc52a0e083ff0b9622f",
-			"revisionTime": "2017-09-15T02:47:31Z"
-		},
-		{
-			"checksumSHA1": "O0r0hj4YL+jSRNjnshkeH4GY+4s=",
-			"path": "github.com/hailocab/go-hostpool",
-			"revision": "e80d13ce29ede4452c43dea11e79b9bc8a15b478",
-			"revisionTime": "2016-01-25T11:53:50Z"
 		},
 		{
 			"checksumSHA1": "d9PxF1XQGLMJZRct2R8qVM/eYlE=",
@@ -515,12 +358,6 @@
 			"revisionTime": "2017-01-12T15:04:04Z"
 		},
 		{
-			"checksumSHA1": "pQwCl21+SANhotaqy5iEdqOnQiY=",
-			"path": "github.com/pelletier/go-toml",
-			"revision": "4e9e0ee19b60b13eb79915933f44d8ed5f268bdd",
-			"revisionTime": "2017-10-24T21:10:38Z"
-		},
-		{
 			"checksumSHA1": "lSRg5clrIZUxq4aaExbpnpAgtWA=",
 			"path": "github.com/peterh/liner",
 			"revision": "a37ad39843113264dae84a5d89fcee28f50b35c6",
@@ -605,108 +442,6 @@
 			"revisionTime": "2016-06-18T19:32:21Z"
 		},
 		{
-			"checksumSHA1": "BbjvNHTHCOH+fiBRVnqgkIODIJQ=",
-			"path": "github.com/siddontang/go/filelock",
-			"revision": "cb568a3e5cc06256f91a2da5a87455f717eb33f4",
-			"revisionTime": "2017-05-17T07:08:08Z"
-		},
-		{
-			"checksumSHA1": "hou29E6PZ7dEDFgXgM9P15cgHr4=",
-			"path": "github.com/siddontang/go/hack",
-			"revision": "cb568a3e5cc06256f91a2da5a87455f717eb33f4",
-			"revisionTime": "2017-05-17T07:08:08Z"
-		},
-		{
-			"checksumSHA1": "vkGFDfiuI8EaiDj94is6oKO/Myg=",
-			"path": "github.com/siddontang/go/ioutil2",
-			"revision": "cb568a3e5cc06256f91a2da5a87455f717eb33f4",
-			"revisionTime": "2017-05-17T07:08:08Z"
-		},
-		{
-			"checksumSHA1": "q9JBxHLJTmYU8qtbFcRUkVUkF2k=",
-			"path": "github.com/siddontang/go/log",
-			"revision": "cb568a3e5cc06256f91a2da5a87455f717eb33f4",
-			"revisionTime": "2017-05-17T07:08:08Z"
-		},
-		{
-			"checksumSHA1": "bHs+IJRpIGI+cyTFgzG9lAEn76o=",
-			"path": "github.com/siddontang/go/num",
-			"revision": "cb568a3e5cc06256f91a2da5a87455f717eb33f4",
-			"revisionTime": "2017-05-17T07:08:08Z"
-		},
-		{
-			"checksumSHA1": "qJG8FILeV/8fJGRm0JGUkFqOKZk=",
-			"path": "github.com/siddontang/go/snappy",
-			"revision": "cb568a3e5cc06256f91a2da5a87455f717eb33f4",
-			"revisionTime": "2017-05-17T07:08:08Z"
-		},
-		{
-			"checksumSHA1": "mRPO69S2XF3ZG6CHbt5iCVRcV6g=",
-			"path": "github.com/siddontang/go/sync2",
-			"revision": "cb568a3e5cc06256f91a2da5a87455f717eb33f4",
-			"revisionTime": "2017-05-17T07:08:08Z"
-		},
-		{
-			"checksumSHA1": "HHLZxF/BLnzhvQxo1MEb85jsNGE=",
-			"path": "github.com/siddontang/ledisdb/config",
-			"revision": "56900470a899883f691bcdf6bea4ac547f2a9a6f",
-			"revisionTime": "2017-11-28T00:50:33Z"
-		},
-		{
-			"checksumSHA1": "0HE9czXeniYgotEJSuEfXGHfu+4=",
-			"path": "github.com/siddontang/ledisdb/ledis",
-			"revision": "56900470a899883f691bcdf6bea4ac547f2a9a6f",
-			"revisionTime": "2017-11-28T00:50:33Z"
-		},
-		{
-			"checksumSHA1": "rx9Es/nKh47DKgY9Fx9jooWYKxE=",
-			"path": "github.com/siddontang/ledisdb/rpl",
-			"revision": "56900470a899883f691bcdf6bea4ac547f2a9a6f",
-			"revisionTime": "2017-11-28T00:50:33Z"
-		},
-		{
-			"checksumSHA1": "hIn0kIMyjzV/lxSzem4LCtRE2r4=",
-			"path": "github.com/siddontang/ledisdb/store",
-			"revision": "56900470a899883f691bcdf6bea4ac547f2a9a6f",
-			"revisionTime": "2017-11-28T00:50:33Z"
-		},
-		{
-			"checksumSHA1": "CmHHpW8q3u3YGGkyaohL9Htb2/w=",
-			"path": "github.com/siddontang/ledisdb/store/driver",
-			"revision": "56900470a899883f691bcdf6bea4ac547f2a9a6f",
-			"revisionTime": "2017-11-28T00:50:33Z"
-		},
-		{
-			"checksumSHA1": "MSNZb4cPUJZl9M0Mn95xwU5tSYw=",
-			"path": "github.com/siddontang/ledisdb/store/goleveldb",
-			"revision": "56900470a899883f691bcdf6bea4ac547f2a9a6f",
-			"revisionTime": "2017-11-28T00:50:33Z"
-		},
-		{
-			"checksumSHA1": "FKikAe3K6CP++gM4jw3wuImQECw=",
-			"path": "github.com/siddontang/ledisdb/store/leveldb",
-			"revision": "56900470a899883f691bcdf6bea4ac547f2a9a6f",
-			"revisionTime": "2017-11-28T00:50:33Z"
-		},
-		{
-			"checksumSHA1": "e6vGKKuTXjQDv6NDgxawghrwB20=",
-			"path": "github.com/siddontang/ledisdb/store/rocksdb",
-			"revision": "56900470a899883f691bcdf6bea4ac547f2a9a6f",
-			"revisionTime": "2017-11-28T00:50:33Z"
-		},
-		{
-			"checksumSHA1": "+hwTHnyT5SrHxClS9I/9NB16bls=",
-			"path": "github.com/siddontang/rdb",
-			"revision": "fc89ed2e418d27e3ea76e708e54276d2b44ae9cf",
-			"revisionTime": "2015-03-07T02:11:20Z"
-		},
-		{
-			"checksumSHA1": "ySaT8G3I3y4MmnoXOYAAX0rC+p8=",
-			"path": "github.com/sirupsen/logrus",
-			"revision": "d682213848ed68c0a260ca37d6dd5ace8423f5ba",
-			"revisionTime": "2017-12-05T20:32:29Z"
-		},
-		{
 			"checksumSHA1": "mGbTYZ8dHVTiPTTJu3ktp+84pPI=",
 			"path": "github.com/stretchr/testify/assert",
 			"revision": "890a5c3458b43e6104ff5da8dfa139d013d77544",
@@ -989,12 +724,6 @@
 			"revisionTime": "2017-03-08T20:54:49Z"
 		},
 		{
-			"checksumSHA1": "WHc3uByvGaMcnSoI21fhzYgbOgg=",
-			"path": "golang.org/x/net/context/ctxhttp",
-			"revision": "d866cfc389cec985d6fda2859936a575a55a3ab6",
-			"revisionTime": "2017-12-11T20:45:21Z"
-		},
-		{
 			"checksumSHA1": "vqc3a+oTUGX8PmD0TS+qQ7gmN8I=",
 			"path": "golang.org/x/net/html",
 			"revision": "b4690f45fa1cafc47b1c280c2e75116efe40cc13",
@@ -1013,47 +742,10 @@
 			"revisionTime": "2017-02-15T08:41:58Z"
 		},
 		{
-<<<<<<< HEAD
-			"checksumSHA1": "Iv1YK4j9U0IgQl3/nu3FRjupk4I=",
-			"path": "golang.org/x/net/http2",
-			"revision": "d866cfc389cec985d6fda2859936a575a55a3ab6",
-			"revisionTime": "2017-12-11T20:45:21Z"
-		},
-		{
-			"checksumSHA1": "ezWhc7n/FtqkLDQKeU2JbW+80tE=",
-			"path": "golang.org/x/net/http2/hpack",
-			"revision": "d866cfc389cec985d6fda2859936a575a55a3ab6",
-			"revisionTime": "2017-12-11T20:45:21Z"
-		},
-		{
-			"checksumSHA1": "RcrB7tgYS/GMW4QrwVdMOTNqIU8=",
-			"path": "golang.org/x/net/idna",
-			"revision": "d866cfc389cec985d6fda2859936a575a55a3ab6",
-			"revisionTime": "2017-12-11T20:45:21Z"
-		},
-		{
-			"checksumSHA1": "UxahDzW2v4mf/+aFxruuupaoIwo=",
-			"path": "golang.org/x/net/internal/timeseries",
-			"revision": "d866cfc389cec985d6fda2859936a575a55a3ab6",
-			"revisionTime": "2017-12-11T20:45:21Z"
-		},
-		{
-			"checksumSHA1": "3xyuaSNmClqG4YWC7g0isQIbUTc=",
-			"path": "golang.org/x/net/lex/httplex",
-			"revision": "d866cfc389cec985d6fda2859936a575a55a3ab6",
-			"revisionTime": "2017-12-11T20:45:21Z"
-		},
-		{
-			"checksumSHA1": "u/r66lwYfgg682u5hZG7/E7+VCY=",
-			"path": "golang.org/x/net/trace",
-			"revision": "d866cfc389cec985d6fda2859936a575a55a3ab6",
-			"revisionTime": "2017-12-11T20:45:21Z"
-=======
 			"checksumSHA1": "RcrB7tgYS/GMW4QrwVdMOTNqIU8=",
 			"path": "golang.org/x/net/idna",
 			"revision": "5ccada7d0a7ba9aeb5d3aca8d3501b4c2a509fec",
 			"revisionTime": "2018-01-12T01:53:59Z"
->>>>>>> 526abe27
 		},
 		{
 			"checksumSHA1": "7EZyXN0EmZLgGxZxK01IJua4c8o=",
@@ -1062,36 +754,6 @@
 			"revisionTime": "2017-02-15T08:41:58Z"
 		},
 		{
-			"checksumSHA1": "Q3g8HIIMJru1/XWmThIyVP7Dp/g=",
-			"path": "golang.org/x/oauth2",
-			"revision": "09bba2746c7d9b3181efc10fdb29c59c582f4eb1",
-			"revisionTime": "2017-12-13T14:17:04Z"
-		},
-		{
-			"checksumSHA1": "JTBn9MQUhwHtjwv7rC9Zg4KRN7g=",
-			"path": "golang.org/x/oauth2/google",
-			"revision": "09bba2746c7d9b3181efc10fdb29c59c582f4eb1",
-			"revisionTime": "2017-12-13T14:17:04Z"
-		},
-		{
-			"checksumSHA1": "r88yZrch2fnJ/qXtfb9yfvZdZsM=",
-			"path": "golang.org/x/oauth2/internal",
-			"revision": "09bba2746c7d9b3181efc10fdb29c59c582f4eb1",
-			"revisionTime": "2017-12-13T14:17:04Z"
-		},
-		{
-			"checksumSHA1": "huVltYnXdRFDJLgp/ZP9IALzG7g=",
-			"path": "golang.org/x/oauth2/jws",
-			"revision": "09bba2746c7d9b3181efc10fdb29c59c582f4eb1",
-			"revisionTime": "2017-12-13T14:17:04Z"
-		},
-		{
-			"checksumSHA1": "/eV4E08BY+f1ZikiR7OOMJAj3m0=",
-			"path": "golang.org/x/oauth2/jwt",
-			"revision": "09bba2746c7d9b3181efc10fdb29c59c582f4eb1",
-			"revisionTime": "2017-12-13T14:17:04Z"
-		},
-		{
 			"checksumSHA1": "4TEYFKrAUuwBMqExjQBsnf/CgjQ=",
 			"path": "golang.org/x/sync/syncmap",
 			"revision": "f52d1811a62927559de87708c8913c1650ce4f26",
@@ -1196,13 +858,8 @@
 		{
 			"checksumSHA1": "CbpjEkkOeh0fdM/V8xKDdI0AA88=",
 			"path": "golang.org/x/text/secure/bidirule",
-<<<<<<< HEAD
-			"revision": "c4d099d611ac3ded35360abf03581e13d91c828f",
-			"revisionTime": "2017-12-11T12:26:16Z"
-=======
 			"revision": "e19ae1496984b1c655b8044a65c0300a3c878dd3",
 			"revisionTime": "2017-12-24T20:31:28Z"
->>>>>>> 526abe27
 		},
 		{
 			"checksumSHA1": "ziMb9+ANGRJSSIuxYdRbA+cDRBQ=",
@@ -1213,24 +870,14 @@
 		{
 			"checksumSHA1": "w8kDfZ1Ug+qAcVU0v8obbu3aDOY=",
 			"path": "golang.org/x/text/unicode/bidi",
-<<<<<<< HEAD
-			"revision": "c4d099d611ac3ded35360abf03581e13d91c828f",
-			"revisionTime": "2017-12-11T12:26:16Z"
-=======
 			"revision": "e19ae1496984b1c655b8044a65c0300a3c878dd3",
 			"revisionTime": "2017-12-24T20:31:28Z"
->>>>>>> 526abe27
 		},
 		{
 			"checksumSHA1": "BCNYmf4Ek93G4lk5x3ucNi/lTwA=",
 			"path": "golang.org/x/text/unicode/norm",
-<<<<<<< HEAD
-			"revision": "c4d099d611ac3ded35360abf03581e13d91c828f",
-			"revisionTime": "2017-12-11T12:26:16Z"
-=======
 			"revision": "e19ae1496984b1c655b8044a65c0300a3c878dd3",
 			"revisionTime": "2017-12-24T20:31:28Z"
->>>>>>> 526abe27
 		},
 		{
 			"checksumSHA1": "ikor+YKJu2eKwyFteBWhsb8IGy8=",
@@ -1245,327 +892,12 @@
 			"revisionTime": "2016-11-04T18:56:24Z"
 		},
 		{
-			"checksumSHA1": "BWKmb7kGYbfbvXO6E7tCpTh9zKE=",
-			"path": "google.golang.org/api/googleapi",
-			"revision": "7219ace1c3535de1864b2706ea9397ad2d269f07",
-			"revisionTime": "2017-12-14T00:03:52Z"
-		},
-		{
-			"checksumSHA1": "1K0JxrUfDqAB3MyRiU1LKjfHyf4=",
-			"path": "google.golang.org/api/googleapi/internal/uritemplates",
-			"revision": "7219ace1c3535de1864b2706ea9397ad2d269f07",
-			"revisionTime": "2017-12-14T00:03:52Z"
-		},
-		{
-			"checksumSHA1": "CpjSGeyQJbLLPxVl/CWs5o9p+jU=",
-			"path": "google.golang.org/api/internal",
-			"revision": "7219ace1c3535de1864b2706ea9397ad2d269f07",
-			"revisionTime": "2017-12-14T00:03:52Z"
-		},
-		{
-			"checksumSHA1": "HXuMQALvqd+ZLG0pC1l7gX8nNyE=",
-			"path": "google.golang.org/api/iterator",
-			"revision": "7219ace1c3535de1864b2706ea9397ad2d269f07",
-			"revisionTime": "2017-12-14T00:03:52Z"
-		},
-		{
-			"checksumSHA1": "Z9LQvCPO0WV9PdjgIXlfVOGZRlM=",
-			"path": "google.golang.org/api/option",
-			"revision": "7219ace1c3535de1864b2706ea9397ad2d269f07",
-			"revisionTime": "2017-12-14T00:03:52Z"
-		},
-		{
-			"checksumSHA1": "aCztDqR0dcYCRMQd2/stuphdl4A=",
-			"path": "google.golang.org/api/transport/grpc",
-			"revision": "7219ace1c3535de1864b2706ea9397ad2d269f07",
-			"revisionTime": "2017-12-14T00:03:52Z"
-		},
-		{
-			"checksumSHA1": "QoM8iwt2FVbTHR+Lav3dXmEu/7o=",
-			"path": "google.golang.org/appengine",
-			"revision": "5bee14b453b4c71be47ec1781b0fa61c2ea182db",
-			"revisionTime": "2017-12-12T22:30:47Z"
-		},
-		{
-			"checksumSHA1": "NA+ebc/RfKLZ+wxPs3lRn94H3gA=",
-			"path": "google.golang.org/appengine/internal",
-			"revision": "5bee14b453b4c71be47ec1781b0fa61c2ea182db",
-			"revisionTime": "2017-12-12T22:30:47Z"
-		},
-		{
-			"checksumSHA1": "x6Thdfyasqd68dWZWqzWWeIfAfI=",
-			"path": "google.golang.org/appengine/internal/app_identity",
-			"revision": "5bee14b453b4c71be47ec1781b0fa61c2ea182db",
-			"revisionTime": "2017-12-12T22:30:47Z"
-		},
-		{
-			"checksumSHA1": "TsNO8P0xUlLNyh3Ic/tzSp/fDWM=",
-			"path": "google.golang.org/appengine/internal/base",
-			"revision": "5bee14b453b4c71be47ec1781b0fa61c2ea182db",
-			"revisionTime": "2017-12-12T22:30:47Z"
-		},
-		{
-			"checksumSHA1": "5QsV5oLGSfKZqTCVXP6NRz5T4Tw=",
-			"path": "google.golang.org/appengine/internal/datastore",
-			"revision": "5bee14b453b4c71be47ec1781b0fa61c2ea182db",
-			"revisionTime": "2017-12-12T22:30:47Z"
-		},
-		{
-			"checksumSHA1": "Gep2T9zmVYV8qZfK2gu3zrmG6QE=",
-			"path": "google.golang.org/appengine/internal/log",
-			"revision": "5bee14b453b4c71be47ec1781b0fa61c2ea182db",
-			"revisionTime": "2017-12-12T22:30:47Z"
-		},
-		{
-			"checksumSHA1": "eLZVX1EHLclFtQnjDIszsdyWRHo=",
-			"path": "google.golang.org/appengine/internal/modules",
-			"revision": "5bee14b453b4c71be47ec1781b0fa61c2ea182db",
-			"revisionTime": "2017-12-12T22:30:47Z"
-		},
-		{
-			"checksumSHA1": "a1XY7rz3BieOVqVI2Et6rKiwQCk=",
-			"path": "google.golang.org/appengine/internal/remote_api",
-			"revision": "5bee14b453b4c71be47ec1781b0fa61c2ea182db",
-			"revisionTime": "2017-12-12T22:30:47Z"
-		},
-		{
-			"checksumSHA1": "VA88sOHmVuIslrbHaWx9yEvjGjM=",
-			"path": "google.golang.org/appengine/internal/socket",
-			"revision": "5bee14b453b4c71be47ec1781b0fa61c2ea182db",
-			"revisionTime": "2017-12-12T22:30:47Z"
-		},
-		{
-			"checksumSHA1": "QtAbHtHmDzcf6vOV9eqlCpKgjiw=",
-			"path": "google.golang.org/appengine/internal/urlfetch",
-			"revision": "5bee14b453b4c71be47ec1781b0fa61c2ea182db",
-			"revisionTime": "2017-12-12T22:30:47Z"
-		},
-		{
-			"checksumSHA1": "MharNMGnQusRPdmBYXDxz2cCHPU=",
-			"path": "google.golang.org/appengine/socket",
-			"revision": "5bee14b453b4c71be47ec1781b0fa61c2ea182db",
-			"revisionTime": "2017-12-12T22:30:47Z"
-		},
-		{
-			"checksumSHA1": "akOV9pYnCbcPA8wJUutSQVibdyg=",
-			"path": "google.golang.org/appengine/urlfetch",
-			"revision": "5bee14b453b4c71be47ec1781b0fa61c2ea182db",
-			"revisionTime": "2017-12-12T22:30:47Z"
-		},
-		{
-			"checksumSHA1": "B22iMMY2vi1Q9kseWb/ZznpW8lQ=",
-			"path": "google.golang.org/genproto/googleapis/api/annotations",
-			"revision": "a8101f21cf983e773d0c1133ebc5424792003214",
-			"revisionTime": "2017-12-12T23:19:43Z"
-		},
-		{
-			"checksumSHA1": "QFZ5WX6UXVZ6xJHfVkFt1OWTtnU=",
-			"path": "google.golang.org/genproto/googleapis/datastore/v1",
-			"revision": "a8101f21cf983e773d0c1133ebc5424792003214",
-			"revisionTime": "2017-12-12T23:19:43Z"
-		},
-		{
-			"checksumSHA1": "Tc3BU26zThLzcyqbVtiSEp7EpU8=",
-			"path": "google.golang.org/genproto/googleapis/rpc/status",
-			"revision": "a8101f21cf983e773d0c1133ebc5424792003214",
-			"revisionTime": "2017-12-12T23:19:43Z"
-		},
-		{
-			"checksumSHA1": "rPTp+eniSenSXN2nZU0Di5bSXJA=",
-			"path": "google.golang.org/genproto/googleapis/type/latlng",
-			"revision": "a8101f21cf983e773d0c1133ebc5424792003214",
-			"revisionTime": "2017-12-12T23:19:43Z"
-		},
-		{
-			"checksumSHA1": "cWaJPKi57QDZVv9SbVLeKOk8Kgk=",
-			"path": "google.golang.org/grpc",
-			"revision": "8fba5fc8fd4073dd1452d6b2c7335030848a41b1",
-			"revisionTime": "2017-12-14T00:09:49Z"
-		},
-		{
-			"checksumSHA1": "qkqcMp2ECAtqJDCO13G+qe6ihTc=",
-			"path": "google.golang.org/grpc/balancer",
-			"revision": "8fba5fc8fd4073dd1452d6b2c7335030848a41b1",
-			"revisionTime": "2017-12-14T00:09:49Z"
-		},
-		{
-			"checksumSHA1": "CPWX/IgaQSR3+78j4sPrvHNkW+U=",
-			"path": "google.golang.org/grpc/balancer/base",
-			"revision": "8fba5fc8fd4073dd1452d6b2c7335030848a41b1",
-			"revisionTime": "2017-12-14T00:09:49Z"
-		},
-		{
-			"checksumSHA1": "dgsesZr1kWAbuOMpgf/5bJrZan8=",
-			"path": "google.golang.org/grpc/balancer/roundrobin",
-			"revision": "8fba5fc8fd4073dd1452d6b2c7335030848a41b1",
-			"revisionTime": "2017-12-14T00:09:49Z"
-		},
-		{
-			"checksumSHA1": "bfmh2m3qW8bb6qpfS/D4Wcl4hZE=",
-			"path": "google.golang.org/grpc/codes",
-			"revision": "8fba5fc8fd4073dd1452d6b2c7335030848a41b1",
-			"revisionTime": "2017-12-14T00:09:49Z"
-		},
-		{
-			"checksumSHA1": "XH2WYcDNwVO47zYShREJjcYXm0Y=",
-			"path": "google.golang.org/grpc/connectivity",
-			"revision": "8fba5fc8fd4073dd1452d6b2c7335030848a41b1",
-			"revisionTime": "2017-12-14T00:09:49Z"
-		},
-		{
-			"checksumSHA1": "4DnDX81AOSyVP3UJ5tQmlNcG1MI=",
-			"path": "google.golang.org/grpc/credentials",
-			"revision": "8fba5fc8fd4073dd1452d6b2c7335030848a41b1",
-			"revisionTime": "2017-12-14T00:09:49Z"
-		},
-		{
-			"checksumSHA1": "QbufP1o0bXrtd5XecqdRCK/Vl0M=",
-			"path": "google.golang.org/grpc/credentials/oauth",
-			"revision": "8fba5fc8fd4073dd1452d6b2c7335030848a41b1",
-			"revisionTime": "2017-12-14T00:09:49Z"
-		},
-		{
-			"checksumSHA1": "9DImIDqmAMPO24loHJ77UVJTDxQ=",
-			"path": "google.golang.org/grpc/encoding",
-			"revision": "8fba5fc8fd4073dd1452d6b2c7335030848a41b1",
-			"revisionTime": "2017-12-14T00:09:49Z"
-		},
-		{
-			"checksumSHA1": "H7SuPUqbPcdbNqgl+k3ohuwMAwE=",
-			"path": "google.golang.org/grpc/grpclb/grpc_lb_v1/messages",
-			"revision": "8fba5fc8fd4073dd1452d6b2c7335030848a41b1",
-			"revisionTime": "2017-12-14T00:09:49Z"
-		},
-		{
-			"checksumSHA1": "ntHev01vgZgeIh5VFRmbLx/BSTo=",
-			"path": "google.golang.org/grpc/grpclog",
-			"revision": "8fba5fc8fd4073dd1452d6b2c7335030848a41b1",
-			"revisionTime": "2017-12-14T00:09:49Z"
-		},
-		{
-			"checksumSHA1": "Qvf3zdmRCSsiM/VoBv0qB/naHtU=",
-			"path": "google.golang.org/grpc/internal",
-			"revision": "8fba5fc8fd4073dd1452d6b2c7335030848a41b1",
-			"revisionTime": "2017-12-14T00:09:49Z"
-		},
-		{
-			"checksumSHA1": "hcuHgKp8W0wIzoCnNfKI8NUss5o=",
-			"path": "google.golang.org/grpc/keepalive",
-			"revision": "8fba5fc8fd4073dd1452d6b2c7335030848a41b1",
-			"revisionTime": "2017-12-14T00:09:49Z"
-		},
-		{
-			"checksumSHA1": "KeUmTZV+2X46C49cKyjp+xM7fvw=",
-			"path": "google.golang.org/grpc/metadata",
-			"revision": "8fba5fc8fd4073dd1452d6b2c7335030848a41b1",
-			"revisionTime": "2017-12-14T00:09:49Z"
-		},
-		{
-			"checksumSHA1": "5dwF592DPvhF2Wcex3m7iV6aGRQ=",
-			"path": "google.golang.org/grpc/naming",
-			"revision": "8fba5fc8fd4073dd1452d6b2c7335030848a41b1",
-			"revisionTime": "2017-12-14T00:09:49Z"
-		},
-		{
-			"checksumSHA1": "n5EgDdBqFMa2KQFhtl+FF/4gIFo=",
-			"path": "google.golang.org/grpc/peer",
-			"revision": "8fba5fc8fd4073dd1452d6b2c7335030848a41b1",
-			"revisionTime": "2017-12-14T00:09:49Z"
-		},
-		{
-			"checksumSHA1": "y8Ta+ctMP9CUTiPyPyxiD154d8w=",
-			"path": "google.golang.org/grpc/resolver",
-			"revision": "8fba5fc8fd4073dd1452d6b2c7335030848a41b1",
-			"revisionTime": "2017-12-14T00:09:49Z"
-		},
-		{
-			"checksumSHA1": "WpWF+bDzObsHf+bjoGpb/abeFxo=",
-			"path": "google.golang.org/grpc/resolver/dns",
-			"revision": "8fba5fc8fd4073dd1452d6b2c7335030848a41b1",
-			"revisionTime": "2017-12-14T00:09:49Z"
-		},
-		{
-			"checksumSHA1": "+JzDc+wsEWeYhqsKV4AzAK14SZg=",
-			"path": "google.golang.org/grpc/resolver/manual",
-			"revision": "8fba5fc8fd4073dd1452d6b2c7335030848a41b1",
-			"revisionTime": "2017-12-14T00:09:49Z"
-		},
-		{
-			"checksumSHA1": "zs9M4xE8Lyg4wvuYvR00XoBxmuw=",
-			"path": "google.golang.org/grpc/resolver/passthrough",
-			"revision": "8fba5fc8fd4073dd1452d6b2c7335030848a41b1",
-			"revisionTime": "2017-12-14T00:09:49Z"
-		},
-		{
-			"checksumSHA1": "G9lgXNi7qClo5sM2s6TbTHLFR3g=",
-			"path": "google.golang.org/grpc/stats",
-			"revision": "8fba5fc8fd4073dd1452d6b2c7335030848a41b1",
-			"revisionTime": "2017-12-14T00:09:49Z"
-		},
-		{
-			"checksumSHA1": "3Dwz4RLstDHMPyDA7BUsYe+JP4w=",
-			"path": "google.golang.org/grpc/status",
-			"revision": "8fba5fc8fd4073dd1452d6b2c7335030848a41b1",
-			"revisionTime": "2017-12-14T00:09:49Z"
-		},
-		{
-			"checksumSHA1": "qvArRhlrww5WvRmbyMF2mUfbJew=",
-			"path": "google.golang.org/grpc/tap",
-			"revision": "8fba5fc8fd4073dd1452d6b2c7335030848a41b1",
-			"revisionTime": "2017-12-14T00:09:49Z"
-		},
-		{
-			"checksumSHA1": "V54JUtk3hcFKViz4Y1K+4ZQkgMA=",
-			"path": "google.golang.org/grpc/transport",
-			"revision": "8fba5fc8fd4073dd1452d6b2c7335030848a41b1",
-			"revisionTime": "2017-12-14T00:09:49Z"
-		},
-		{
 			"checksumSHA1": "CEFTYXtWmgSh+3Ik1NmDaJcz4E0=",
 			"path": "gopkg.in/check.v1",
 			"revision": "20d25e2804050c1cd24a7eea1e7a6447dd0e74ec",
 			"revisionTime": "2016-12-08T18:13:25Z"
 		},
 		{
-<<<<<<< HEAD
-			"checksumSHA1": "P8yR+xObqoPUA4fcLFV2eGNNSWc=",
-			"path": "gopkg.in/fatih/pool.v2",
-			"revision": "010e0b745d12eaf8426c95f9c3924d81dd0b668f",
-			"revisionTime": "2017-10-10T08:14:17Z"
-		},
-		{
-			"checksumSHA1": "NGg7/qIJVUfXi7xnEyyDLocdi6Y=",
-			"path": "gopkg.in/fatih/set.v0",
-			"revision": "27c40922c40b43fe04554d8223a402af3ea333f3",
-			"revisionTime": "2014-12-10T08:48:24Z"
-		},
-		{
-			"checksumSHA1": "BHGg/qtOLaMJt9tNO8pF3FE187I=",
-			"path": "gopkg.in/gorethink/gorethink.v3",
-			"revision": "7f5bdfd858bb064d80559b2a32b86669c5de5d3b",
-			"revisionTime": "2017-09-28T17:27:53Z"
-		},
-		{
-			"checksumSHA1": "yjQTriVMAzKdR8CKhDFQMbgrFvg=",
-			"path": "gopkg.in/gorethink/gorethink.v3/encoding",
-			"revision": "7f5bdfd858bb064d80559b2a32b86669c5de5d3b",
-			"revisionTime": "2017-09-28T17:27:53Z"
-		},
-		{
-			"checksumSHA1": "aWKVb1QHxeor0el0wybSLEd4pBc=",
-			"path": "gopkg.in/gorethink/gorethink.v3/ql2",
-			"revision": "7f5bdfd858bb064d80559b2a32b86669c5de5d3b",
-			"revisionTime": "2017-09-28T17:27:53Z"
-		},
-		{
-			"checksumSHA1": "E5k29XlUCWLvucxkOimNHtozB7g=",
-			"path": "gopkg.in/gorethink/gorethink.v3/types",
-			"revision": "7f5bdfd858bb064d80559b2a32b86669c5de5d3b",
-			"revisionTime": "2017-09-28T17:27:53Z"
-		},
-		{
-=======
->>>>>>> 526abe27
 			"checksumSHA1": "DQXNV0EivoHm4q+bkdahYXrjjfE=",
 			"path": "gopkg.in/karalabe/cookiejar.v2/collections/prque",
 			"revision": "8dcd6a7f4951f6ff3ee9cbb919a06d8925822e57",
@@ -1602,5 +934,5 @@
 			"revisionTime": "2017-08-11T01:42:03Z"
 		}
 	],
-	"rootPath": "go-ethereum"
+	"rootPath": "github.com/ethereum/go-ethereum"
 }