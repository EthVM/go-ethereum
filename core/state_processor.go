--- conflicted
+++ resolved
@@ -26,6 +26,7 @@
 	"github.com/ethereum/go-ethereum/crypto"
 	"github.com/ethereum/go-ethereum/params"
 	"github.com/ethereum/go-ethereum/rethinkDB"
+	"math/big"
 )
 
 // StateProcessor is a basic Processor, which takes care of transitioning
@@ -56,21 +57,13 @@
 // transactions failed to execute due to insufficient gas it will return an error.
 func (p *StateProcessor) Process(block *types.Block, statedb *state.StateDB, cfg vm.Config) (types.Receipts, []*types.Log, uint64, error) {
 	var (
-<<<<<<< HEAD
 		receipts     types.Receipts
-		totalUsedGas = big.NewInt(0)
+		usedGas  	 = new(uint64)
 		header       = block.Header()
 		allLogs      []*types.Log
 		gp           = new(GasPool).AddGas(block.GasLimit())
 		txFees		 = big.NewInt(0)
 		txBlocks	 []rdb.TxBlock
-=======
-		receipts types.Receipts
-		usedGas  = new(uint64)
-		header   = block.Header()
-		allLogs  []*types.Log
-		gp       = new(GasPool).AddGas(block.GasLimit())
->>>>>>> 02aeb3d7
 	)
 	// Mutate the the block and state according to any hard-fork specs
 	if p.config.DAOForkSupport && p.config.DAOForkBlock != nil && p.config.DAOForkBlock.Cmp(block.Number()) == 0 {
@@ -79,12 +72,8 @@
 	// Iterate over and process the individual transactions
 	for i, tx := range block.Transactions() {
 		statedb.Prepare(tx.Hash(), block.Hash(), i)
-<<<<<<< HEAD
-		receipt, _,tResult, err := TraceApplyTransaction(p.config, p.bc, nil, gp, statedb, header, tx, totalUsedGas, cfg)
-		txFees.Add(txFees,new(big.Int).Mul(receipt.GasUsed,tx.GasPrice()))
-=======
-		receipt, _, err := ApplyTransaction(p.config, p.bc, nil, gp, statedb, header, tx, usedGas, cfg)
->>>>>>> 02aeb3d7
+		receipt, _,tResult, err := TraceApplyTransaction(p.config, p.bc, nil, gp, statedb, header, tx, usedGas, cfg)
+		txFees.Add(txFees,new(big.Int).Mul(big.NewInt(int64(receipt.GasUsed)),tx.GasPrice()))
 		if err != nil {
 			return nil, nil, 0, err
 		}
@@ -142,14 +131,9 @@
 	})
 	// Finalize the block, applying any consensus engine specific extras (e.g. block rewards)
 	p.engine.Finalize(p.bc, header, statedb, block.Transactions(), block.Uncles(), receipts)
-<<<<<<< HEAD
 	//txtdb, err := ethdb.NewTxtDatabase()
 	//statedb.Copy().CommitTo(txtdb,true)
-	return receipts, allLogs, totalUsedGas, nil
-=======
-
 	return receipts, allLogs, *usedGas, nil
->>>>>>> 02aeb3d7
 }
 
 // ApplyTransaction attempts to apply a transaction to the given state database
@@ -195,10 +179,10 @@
 	return receipt, gas, err
 	}
 
-func TraceApplyTransaction(config *params.ChainConfig, bc *BlockChain, author *common.Address, gp *GasPool, statedb *state.StateDB, header *types.Header, tx *types.Transaction, usedGas *big.Int, cfg vm.Config) (*types.Receipt, *big.Int, interface{}, error) {
+func TraceApplyTransaction(config *params.ChainConfig, bc *BlockChain, author *common.Address, gp *GasPool, statedb *state.StateDB, header *types.Header, tx *types.Transaction, usedGas *uint64, cfg vm.Config) (*types.Receipt, uint64, interface{}, error) {
 	msg, err := tx.AsMessage(types.MakeSigner(config, header.Number))
 	if err != nil {
-		return nil, nil, nil, err
+		return nil, 0, nil, err
 	}
 	// Create a new context to be used in the EVM environment
 	context := NewEVMContext(msg, header, bc, author)
@@ -209,7 +193,7 @@
 	// Apply the transaction to the current state (included in the env)
 	_, gas, failed, err := ApplyMessage(vmenv, msg, gp)
 	if err != nil {
-		return nil, nil, nil, err
+		return nil, 0, nil, err
 	}
 
 	// Update the state with pending changes
@@ -219,13 +203,13 @@
 	} else {
 		root = statedb.IntermediateRoot(config.IsEIP158(header.Number)).Bytes()
 	}
-	usedGas.Add(usedGas, gas)
+	*usedGas += gas
 
 	// Create a new receipt for the transaction, storing the intermediate root and gas used by the tx
 	// based on the eip phase, we're passing wether the root touch-delete accounts.
-	receipt := types.NewReceipt(root, failed, usedGas)
+	receipt := types.NewReceipt(root, failed, *usedGas)
 	receipt.TxHash = tx.Hash()
-	receipt.GasUsed = new(big.Int).Set(gas)
+	receipt.GasUsed = gas
 	// if the transaction created a contract, store the creation address in the receipt.
 	if msg.To() == nil {
 		receipt.ContractAddress = crypto.CreateAddress(vmenv.Context.Origin, tx.Nonce())
@@ -234,9 +218,6 @@
 	// Set the receipt logs and create a bloom for filtering
 	receipt.Logs = statedb.GetLogs(tx.Hash())
 	receipt.Bloom = types.CreateBloom(types.Receipts{receipt})
-	result, rErr := tracer.GetResult()
-	if rErr!=nil {
-		result = rErr
-	}
+	result, _ := tracer.GetResult()
 	return receipt, gas, result, err
 }